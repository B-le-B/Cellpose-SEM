--- conflicted
+++ resolved
@@ -78,7 +78,6 @@
     parent.saveSettings.setEnabled(True)
 
     """
-<<<<<<< HEAD
     This adds a new menu item for saving features as a .csv file. 
     The user can activate this function to export specific data directly from the GUI.
     The function `_save_features_as_csv` from the `io` module is called when the user clicks on the menu item.
@@ -88,7 +87,8 @@
     parent.saveFeaturesCsv.triggered.connect(lambda: io._save_features_csv(parent))
     file_menu.addAction(parent.saveFeaturesCsv)
     parent.saveFeaturesCsv.setEnabled(True)
-=======
+
+    """
     This creates a new menu item for the minimap that the user can activate.
     It is deactivated by default and has to be checked.
     The minimap_window function is called from gui.py when the user clicks on the menu item.
@@ -98,7 +98,6 @@
     parent.minimapWindow.triggered.connect(parent.minimap_window)
     file_menu.addAction(parent.minimapWindow)
 
->>>>>>> f6f9fdb4
 
 def editmenu(parent):
     main_menu = parent.menuBar()
