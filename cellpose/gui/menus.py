"""
Copyright © 2023 Howard Hughes Medical Institute, Authored by Carsen Stringer and Marius Pachitariu.
"""

import qtpy
from qtpy.QtWidgets import QAction
from . import io
from .. import models


def mainmenu(parent):
    main_menu = parent.menuBar()
    file_menu = main_menu.addMenu("&File")
    # load processed data
    loadImg = QAction("&Load image (*.tif, *.png, *.jpg)", parent)
    loadImg.setShortcut("Ctrl+L")
    loadImg.triggered.connect(lambda: io._load_image(parent))
    file_menu.addAction(loadImg)

    parent.autoloadMasks = QAction("Autoload masks from _masks.tif file", parent,
                                   checkable=True)
    parent.autoloadMasks.setChecked(False)
    file_menu.addAction(parent.autoloadMasks)

    parent.disableAutosave = QAction("Disable autosave _seg.npy file", parent,
                                     checkable=True)
    parent.disableAutosave.setChecked(False)
    file_menu.addAction(parent.disableAutosave)

    parent.loadMasks = QAction("Load &masks (*.tif, *.png, *.jpg)", parent)
    parent.loadMasks.setShortcut("Ctrl+M")
    parent.loadMasks.triggered.connect(lambda: io._load_masks(parent))
    file_menu.addAction(parent.loadMasks)
    parent.loadMasks.setEnabled(False)

    loadManual = QAction("Load &processed/labelled image (*_seg.npy)", parent)
    loadManual.setShortcut("Ctrl+P")
    loadManual.triggered.connect(lambda: io._load_seg(parent))
    file_menu.addAction(loadManual)

    parent.saveSet = QAction("&Save masks and image (as *_seg.npy)", parent)
    parent.saveSet.setShortcut("Ctrl+S")
    parent.saveSet.triggered.connect(lambda: io._save_sets(parent))
    file_menu.addAction(parent.saveSet)
    parent.saveSet.setEnabled(False)

    parent.savePNG = QAction("Save masks as P&NG/tif", parent)
    parent.savePNG.setShortcut("Ctrl+N")
    parent.savePNG.triggered.connect(lambda: io._save_png(parent))
    file_menu.addAction(parent.savePNG)
    parent.savePNG.setEnabled(False)

    parent.saveOutlines = QAction("Save &Outlines as text for imageJ", parent)
    parent.saveOutlines.setShortcut("Ctrl+O")
    parent.saveOutlines.triggered.connect(lambda: io._save_outlines(parent))
    file_menu.addAction(parent.saveOutlines)
    parent.saveOutlines.setEnabled(False)

    parent.saveROIs = QAction("Save outlines as .zip archive of &ROI files for ImageJ",
                              parent)
    parent.saveROIs.setShortcut("Ctrl+R")
    parent.saveROIs.triggered.connect(lambda: io._save_rois(parent))
    file_menu.addAction(parent.saveROIs)
    parent.saveROIs.setEnabled(False)

    parent.saveFlows = QAction("Save &Flows and cellprob as tif", parent)
    parent.saveFlows.setShortcut("Ctrl+F")
    parent.saveFlows.triggered.connect(lambda: io._save_flows(parent))
    file_menu.addAction(parent.saveFlows)
    parent.saveFlows.setEnabled(False)

<<<<<<< HEAD
    """
    This creates a new menu item for the minimap that the user can activate.
    It is deactivated by default and has to be checked.
    The minimap_window function is called from gui.py when the user clicks on the menu item.
    """
    parent.minimapWindow = QAction("&Minimap", parent, checkable=True)
    parent.minimapWindow.setChecked(False)
    parent.minimapWindow.triggered.connect(parent.minimap_window)
    file_menu.addAction(parent.minimapWindow)
    
=======
    parent.saveSettings = QAction("Save Settings as .&json", parent)
    parent.saveSettings.setShortcut("Ctrl+J")
    parent.saveSettings.triggered.connect(lambda: io._save_settings(parent))
    file_menu.addAction(parent.saveSettings)
    parent.saveSettings.setEnabled(True)

>>>>>>> 2b3fa753
def editmenu(parent):
    main_menu = parent.menuBar()
    edit_menu = main_menu.addMenu("&Edit")
    parent.undo = QAction("Undo previous mask/trace", parent)
    parent.undo.setShortcut("Ctrl+Z")
    parent.undo.triggered.connect(parent.undo_action)
    parent.undo.setEnabled(False)
    edit_menu.addAction(parent.undo)

    parent.redo = QAction("Undo remove mask", parent)
    parent.redo.setShortcut("Ctrl+Y")
    parent.redo.triggered.connect(parent.undo_remove_action)
    parent.redo.setEnabled(False)
    edit_menu.addAction(parent.redo)

    parent.ClearButton = QAction("Clear all masks", parent)
    parent.ClearButton.setShortcut("Ctrl+0")
    parent.ClearButton.triggered.connect(parent.clear_all)
    parent.ClearButton.setEnabled(False)
    edit_menu.addAction(parent.ClearButton)

    parent.remcell = QAction("Remove selected cell (Ctrl+CLICK)", parent)
    parent.remcell.setShortcut("Ctrl+Click")
    parent.remcell.triggered.connect(parent.remove_action)
    parent.remcell.setEnabled(False)
    edit_menu.addAction(parent.remcell)

    parent.mergecell = QAction("FYI: Merge cells by Alt+Click", parent)
    parent.mergecell.setEnabled(False)
    edit_menu.addAction(parent.mergecell)


def modelmenu(parent):
    main_menu = parent.menuBar()
    io._init_model_list(parent)
    model_menu = main_menu.addMenu("&Models")
    parent.addmodel = QAction("Add custom torch model to GUI", parent)
    #parent.addmodel.setShortcut("Ctrl+A")
    parent.addmodel.triggered.connect(parent.add_model)
    parent.addmodel.setEnabled(True)
    model_menu.addAction(parent.addmodel)

    parent.removemodel = QAction("Remove selected custom model from GUI", parent)
    #parent.removemodel.setShortcut("Ctrl+R")
    parent.removemodel.triggered.connect(parent.remove_model)
    parent.removemodel.setEnabled(True)
    model_menu.addAction(parent.removemodel)

    parent.newmodel = QAction("&Train new model with image+masks in folder", parent)
    parent.newmodel.setShortcut("Ctrl+T")
    parent.newmodel.triggered.connect(parent.new_model)
    parent.newmodel.setEnabled(False)
    model_menu.addAction(parent.newmodel)

    openTrainHelp = QAction("Training instructions", parent)
    openTrainHelp.triggered.connect(parent.train_help_window)
    model_menu.addAction(openTrainHelp)


def helpmenu(parent):
    main_menu = parent.menuBar()
    help_menu = main_menu.addMenu("&Help")

    openHelp = QAction("&Help with GUI", parent)
    openHelp.setShortcut("Ctrl+H")
    openHelp.triggered.connect(parent.help_window)
    help_menu.addAction(openHelp)

    openGUI = QAction("&GUI layout", parent)
    openGUI.setShortcut("Ctrl+G")
    openGUI.triggered.connect(parent.gui_window)
    help_menu.addAction(openGUI)

    openTrainHelp = QAction("Training instructions", parent)
    openTrainHelp.triggered.connect(parent.train_help_window)
    help_menu.addAction(openTrainHelp)

<|MERGE_RESOLUTION|>--- conflicted
+++ resolved
@@ -69,7 +69,6 @@
     file_menu.addAction(parent.saveFlows)
     parent.saveFlows.setEnabled(False)
 
-<<<<<<< HEAD
     """
     This creates a new menu item for the minimap that the user can activate.
     It is deactivated by default and has to be checked.
@@ -79,15 +78,13 @@
     parent.minimapWindow.setChecked(False)
     parent.minimapWindow.triggered.connect(parent.minimap_window)
     file_menu.addAction(parent.minimapWindow)
-    
-=======
+
     parent.saveSettings = QAction("Save Settings as .&json", parent)
     parent.saveSettings.setShortcut("Ctrl+J")
     parent.saveSettings.triggered.connect(lambda: io._save_settings(parent))
     file_menu.addAction(parent.saveSettings)
     parent.saveSettings.setEnabled(True)
 
->>>>>>> 2b3fa753
 def editmenu(parent):
     main_menu = parent.menuBar()
     edit_menu = main_menu.addMenu("&Edit")
@@ -163,5 +160,4 @@
 
     openTrainHelp = QAction("Training instructions", parent)
     openTrainHelp.triggered.connect(parent.train_help_window)
-    help_menu.addAction(openTrainHelp)
-
+    help_menu.addAction(openTrainHelp)