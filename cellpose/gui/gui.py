<<<<<<< HEAD
"""
Copyright © 2023 Howard Hughes Medical Institute, Authored by Carsen Stringer and Marius Pachitariu.
"""

import sys, os, pathlib, warnings, datetime, time

from qtpy import QtGui, QtCore
from superqt import QRangeSlider, QCollapsible
from qtpy.QtWidgets import QScrollArea, QMainWindow, QApplication, QWidget, QScrollBar, QComboBox, QGridLayout, QPushButton, QFrame, QCheckBox, QLabel, QProgressBar, QLineEdit, QMessageBox, QGroupBox
import pyqtgraph as pg

import numpy as np
from scipy.stats import mode
import cv2

from . import guiparts, menus, io
from .. import models, core, dynamics, version, denoise, train
from ..utils import download_url_to_file, masks_to_outlines, diameters 
from ..io  import get_image_files, imsave, imread
from ..transforms import resize_image, normalize99 #fixed import
from ..plot import disk
from ..transforms import normalize99_tile, smooth_sharpen_img

try:
    import matplotlib.pyplot as plt
    MATPLOTLIB = True
except:
    MATPLOTLIB = False

try:
    from google.cloud import storage
    os.environ['GOOGLE_APPLICATION_CREDENTIALS'] = os.path.join(os.path.dirname(os.path.realpath(__file__)),
                                                        'key/cellpose-data-writer.json')
    SERVER_UPLOAD = True
except:
    SERVER_UPLOAD = False


Horizontal = QtCore.Qt.Orientation.Horizontal
class Slider(QRangeSlider):
    def __init__(self, parent, name, color):
        super().__init__(Horizontal)
        self.setEnabled(False)
        self.valueChanged.connect(lambda: self.levelChanged(parent))
        self.name = name
        
        self.setStyleSheet(""" QSlider{
                             background-color: transparent;
                             }
        """
        )
        self.show()
        
    def levelChanged(self, parent):
        parent.level_change(self.name)

class QHLine(QFrame):
    def __init__(self):
        super(QHLine, self).__init__()
        self.setFrameShape(QFrame.HLine)
        #self.setFrameShadow(QFrame.Sunken)
        self.setLineWidth(8)

def make_bwr():
    # make a bwr colormap
    b = np.append(255*np.ones(128), np.linspace(0, 255, 128)[::-1])[:,np.newaxis]
    r = np.append(np.linspace(0, 255, 128), 255*np.ones(128))[:,np.newaxis]
    g = np.append(np.linspace(0, 255, 128), np.linspace(0, 255, 128)[::-1])[:,np.newaxis]
    color = np.concatenate((r,g,b), axis=-1).astype(np.uint8)
    bwr = pg.ColorMap(pos=np.linspace(0.0,255,256), color=color)
    return bwr

def make_spectral():
    # make spectral colormap
    r = np.array([0,4,8,12,16,20,24,28,32,36,40,44,48,52,56,60,64,68,72,76,80,84,88,92,96,100,104,108,112,116,120,124,128,128,128,128,128,128,128,128,128,128,128,128,128,128,128,128,128,120,112,104,96,88,80,72,64,56,48,40,32,24,16,8,0,0,0,0,0,0,0,0,0,0,0,0,0,0,0,0,0,0,0,0,0,0,0,0,0,0,0,0,0,0,0,0,0,3,7,11,15,19,23,27,31,35,39,43,47,51,55,59,63,67,71,75,79,83,87,91,95,99,103,107,111,115,119,123,127,131,135,139,143,147,151,155,159,163,167,171,175,179,183,187,191,195,199,203,207,211,215,219,223,227,231,235,239,243,247,251,255,255,255,255,255,255,255,255,255,255,255,255,255,255,255,255,255,255,255,255,255,255,255,255,255,255,255,255,255,255,255,255,255,255,255,255,255,255,255,255,255,255,255,255,255,255,255,255,255,255,255,255,255,255,255,255,255,255,255,255,255,255,255,255,255,255,255,255,255,255,255,255,255,255,255,255,255,255,255,255,255,255,255,255,255,255,255,255,255,255,255,255,255,255,255,255])
    g = np.array([0,1,2,3,4,5,6,7,8,9,10,9,9,8,8,7,7,6,6,5,5,5,4,4,3,3,2,2,1,1,0,0,0,7,15,23,31,39,47,55,63,71,79,87,95,103,111,119,127,135,143,151,159,167,175,183,191,199,207,215,223,231,239,247,255,247,239,231,223,215,207,199,191,183,175,167,159,151,143,135,128,129,131,132,134,135,137,139,140,142,143,145,147,148,150,151,153,154,156,158,159,161,162,164,166,167,169,170,172,174,175,177,178,180,181,183,185,186,188,189,191,193,194,196,197,199,201,202,204,205,207,208,210,212,213,215,216,218,220,221,223,224,226,228,229,231,232,234,235,237,239,240,242,243,245,247,248,250,251,253,255,251,247,243,239,235,231,227,223,219,215,211,207,203,199,195,191,187,183,179,175,171,167,163,159,155,151,147,143,139,135,131,127,123,119,115,111,107,103,99,95,91,87,83,79,75,71,67,63,59,55,51,47,43,39,35,31,27,23,19,15,11,7,3,0,8,16,24,32,41,49,57,65,74,82,90,98,106,115,123,131,139,148,156,164,172,180,189,197,205,213,222,230,238,246,254])
    b = np.array([0,7,15,23,31,39,47,55,63,71,79,87,95,103,111,119,127,135,143,151,159,167,175,183,191,199,207,215,223,231,239,247,255,255,255,255,255,255,255,255,255,255,255,255,255,255,255,255,255,255,255,255,255,255,255,255,255,255,255,255,255,255,255,255,255,251,247,243,239,235,231,227,223,219,215,211,207,203,199,195,191,187,183,179,175,171,167,163,159,155,151,147,143,139,135,131,128,126,124,122,120,118,116,114,112,110,108,106,104,102,100,98,96,94,92,90,88,86,84,82,80,78,76,74,72,70,68,66,64,62,60,58,56,54,52,50,48,46,44,42,40,38,36,34,32,30,28,26,24,22,20,18,16,14,12,10,8,6,4,2,0,0,0,0,0,0,0,0,0,0,0,0,0,0,0,0,0,0,0,0,0,0,0,0,0,0,0,0,0,0,0,0,0,0,0,0,0,0,0,0,0,0,0,0,0,0,0,0,0,0,0,0,0,0,0,0,0,0,0,0,0,0,0,0,0,8,16,24,32,41,49,57,65,74,82,90,98,106,115,123,131,139,148,156,164,172,180,189,197,205,213,222,230,238,246,254])
    color = (np.vstack((r,g,b)).T).astype(np.uint8)
    spectral = pg.ColorMap(pos=np.linspace(0.0,255,256), color=color)
    return spectral
    

def make_cmap(cm=0):
    # make a single channel colormap
    r = np.arange(0,256)
    color = np.zeros((256,3))
    color[:,cm] = r
    color = color.astype(np.uint8)
    cmap = pg.ColorMap(pos=np.linspace(0.0,255,256), color=color)
    return cmap

def run(image=None):
    from ..io import logger_setup
    logger, log_file = logger_setup()
    # Always start by initializing Qt (only once per application)
    warnings.filterwarnings("ignore")
    app = QApplication(sys.argv)
    icon_path = pathlib.Path.home().joinpath('.cellpose', 'logo.png')
    guip_path = pathlib.Path.home().joinpath('.cellpose', 'cellpose_gui.png')
    if not icon_path.is_file():
        cp_dir = pathlib.Path.home().joinpath('.cellpose')
        cp_dir.mkdir(exist_ok=True)
        print('downloading logo')
        download_url_to_file('https://www.cellpose.org/static/images/cellpose_transparent.png', icon_path, progress=True)
    if not guip_path.is_file():
        print('downloading help window image')
        download_url_to_file('https://www.cellpose.org/static/images/cellpose_gui.png', guip_path, progress=True)
    icon_path = str(icon_path.resolve())
    app_icon = QtGui.QIcon()
    app_icon.addFile(icon_path, QtCore.QSize(16, 16))
    app_icon.addFile(icon_path, QtCore.QSize(24, 24))
    app_icon.addFile(icon_path, QtCore.QSize(32, 32))
    app_icon.addFile(icon_path, QtCore.QSize(48, 48))
    app_icon.addFile(icon_path, QtCore.QSize(64, 64))
    app_icon.addFile(icon_path, QtCore.QSize(256, 256))
    app.setWindowIcon(app_icon)
    app.setStyle("Fusion")
    app.setPalette(guiparts.DarkPalette())
    #app.setStyleSheet("QLineEdit { color: yellow }")

    # models.download_model_weights() # does not exist
    MainW(image=image, logger=logger)
    ret = app.exec_()
    sys.exit(ret)

class MainW(QMainWindow):
    def __init__(self, image=None, logger=None):
        super(MainW, self).__init__()

        self.logger = logger
        pg.setConfigOptions(imageAxisOrder="row-major")
        self.setGeometry(50, 50, 1200, 1000)
        self.setWindowTitle(f"cellpose v{version}")
        self.cp_path = os.path.dirname(os.path.realpath(__file__))
        app_icon = QtGui.QIcon()
        icon_path = pathlib.Path.home().joinpath('.cellpose', 'logo.png')
        icon_path = str(icon_path.resolve())
        app_icon.addFile(icon_path, QtCore.QSize(16, 16))
        app_icon.addFile(icon_path, QtCore.QSize(24, 24))
        app_icon.addFile(icon_path, QtCore.QSize(32, 32))
        app_icon.addFile(icon_path, QtCore.QSize(48, 48))
        app_icon.addFile(icon_path, QtCore.QSize(64, 64))
        app_icon.addFile(icon_path, QtCore.QSize(256, 256))
        self.setWindowIcon(app_icon)
        # rgb(150,255,150)
        self.setStyleSheet(guiparts.stylesheet())
        
        menus.mainmenu(self)
        menus.editmenu(self)
        menus.modelmenu(self)
        menus.helpmenu(self)
        
        self.stylePressed = """QPushButton {Text-align: left; 
                             background-color: rgb(150,50,150); 
                             border-color: white;
                             color:white;}
                            QToolTip { 
                           background-color: black; 
                           color: white; 
                           border: black solid 1px
                           }"""
        self.styleUnpressed = """QPushButton {Text-align: left; 
                               background-color: rgb(50,50,50);
                                border-color: white;
                               color:white;}
                                QToolTip { 
                           background-color: black; 
                           color: white; 
                           border: black solid 1px
                           }"""
        self.loaded = False

        # ---- MAIN WIDGET LAYOUT ---- #
        self.cwidget = QWidget(self)
        self.lmain = QGridLayout()
        self.cwidget.setLayout(self.lmain)
        self.setCentralWidget(self.cwidget)
        self.lmain.setVerticalSpacing(0)
        self.lmain.setContentsMargins(0,0,0,10)

        self.imask = 0
        self.scrollarea = QScrollArea()
        self.scrollarea.setVerticalScrollBarPolicy(QtCore.Qt.ScrollBarAlwaysOn)
        self.scrollarea.setStyleSheet("""QScrollArea { border: none }""")
        self.scrollarea.setWidgetResizable(True)
        self.swidget = QWidget(self)
        self.scrollarea.setWidget(self.swidget)
        self.l0 = QGridLayout() 
        self.swidget.setLayout(self.l0)
        b = self.make_buttons()
        self.lmain.addWidget(self.scrollarea, 0, 0, 39, 9)
        
        # ---- drawing area ---- #
        self.win = pg.GraphicsLayoutWidget()
        
        self.lmain.addWidget(self.win, 0, 9, 40, 30)

        self.win.scene().sigMouseClicked.connect(self.plot_clicked)
        self.win.scene().sigMouseMoved.connect(self.mouse_moved)
        self.make_viewbox()
        self.lmain.setColumnStretch(10, 1)
        bwrmap = make_bwr()
        self.bwr = bwrmap.getLookupTable(start=0.0, stop=255.0, alpha=False)
        self.cmap = []
        # spectral colormap
        self.cmap.append(make_spectral().getLookupTable(start=0.0, stop=255.0, alpha=False))
        # single channel colormaps
        for i in range(3):
            self.cmap.append(make_cmap(i).getLookupTable(start=0.0, stop=255.0, alpha=False))

        if MATPLOTLIB:
            self.colormap = (plt.get_cmap('gist_ncar')(np.linspace(0.0,.9,1000000)) * 255).astype(np.uint8)
            np.random.seed(42) # make colors stable
            self.colormap = self.colormap[np.random.permutation(1000000)]
        else:
            np.random.seed(42) # make colors stable
            self.colormap = ((np.random.rand(1000000,3)*0.8+0.1)*255).astype(np.uint8)
        self.NZ = 1
        self.reset()

        # if called with image, load it
        if image is not None:
            self.filename = image
            io._load_image(self, self.filename)

        # training settings
        d = datetime.datetime.now()
        self.training_params = {'model_index': 0,
                                'learning_rate': 0.1, 
                                'weight_decay': 0.0001, 
                                'n_epochs': 100,
                                'model_name': 'CP' + d.strftime("_%Y%m%d_%H%M%S"),
                                'diameter': None,
                               }

        self.load_3D = False

        self.setAcceptDrops(True)
        self.win.show()
        self.show()

    def help_window(self):
        HW = guiparts.HelpWindow(self)
        HW.show()

    def train_help_window(self):
        THW = guiparts.TrainHelpWindow(self)
        THW.show()

    def gui_window(self):
        EG = guiparts.ExampleGUI(self)
        EG.show()

    def make_buttons(self):
        self.boldfont = QtGui.QFont("Arial", 11, QtGui.QFont.Bold)
        self.boldmedfont = QtGui.QFont("Arial", 9, QtGui.QFont.Bold)
        self.medfont = QtGui.QFont("Arial", 9)
        self.smallfont = QtGui.QFont("Arial", 8)
        
        b=0
        self.satBox = QGroupBox('Views')
        self.satBox.setFont(self.boldfont)
        self.satBoxG = QGridLayout()
        self.satBox.setLayout(self.satBoxG)
        self.l0.addWidget(self.satBox, b, 0, 1, 9)

        b0=0
        self.view = 0 # 0=image, 1=flowsXY, 2=flowsZ, 3=cellprob
        self.color = 0 # 0=RGB, 1=gray, 2=R, 3=G, 4=B
        self.RGBDropDown = QComboBox()
        self.RGBDropDown.addItems(["RGB","red=R","green=G","blue=B","gray","spectral"])
        self.RGBDropDown.setFont(self.medfont)
        self.RGBDropDown.currentIndexChanged.connect(self.color_choose)
        self.satBoxG.addWidget(self.RGBDropDown, b0,0,1,3)
        
        label = QLabel('<p>[&uarr; / &darr; or W/S]</p>'); label.setFont(self.smallfont)
        self.satBoxG.addWidget(label, b0,3,1,3)
        label = QLabel('[R / G / B \n toggles color ]'); label.setFont(self.smallfont)
        self.satBoxG.addWidget(label, b0,6,1,3)

        b0+=1
        self.ViewDropDown = QComboBox()
        self.ViewDropDown.addItems(["image", "gradXY", "cellprob", "denoised/\nfiltered"])
        self.ViewDropDown.setFont(self.medfont)
        self.ViewDropDown.model().item(3).setEnabled(False)
        self.ViewDropDown.currentIndexChanged.connect(self.update_plot)
        self.satBoxG.addWidget(self.ViewDropDown, b0,0,2,3)

        label = QLabel('[pageup / pagedown]')
        label.setFont(self.smallfont)
        self.satBoxG.addWidget(label, b0,3,1,5)

        b0+=2
        label = QLabel('')
        label.setToolTip('NOTE: manually changing the saturation bars does not affect normalization in segmentation')
        self.satBoxG.addWidget(label, b0,0,1,5)

        self.autobtn = QCheckBox('auto-adjust saturation')
        self.autobtn.setToolTip('sets scale-bars as normalized for segmentation')
        self.autobtn.setFont(self.medfont)
        self.autobtn.setChecked(True)
        self.satBoxG.addWidget(self.autobtn, b0,1,1,8)

        b0+=1
        self.sliders = []
        colors = [[255,0,0], [0,255,0], [0,0,255], [100,100,100]]
        colornames = ['red', 'Chartreuse', 'DodgerBlue']
        names = ['red', 'green', 'blue']
        for r in range(3):
            b0+=1
            if r==0:
                label = QLabel('<font color="gray">gray/</font><br>red')
            else:
                label = QLabel(names[r] + ':')
            label.setStyleSheet(f"color: {colornames[r]}")
            label.setFont(self.boldmedfont)
            self.satBoxG.addWidget(label, b0, 0, 1, 2)
            self.sliders.append(Slider(self, names[r], colors[r]))
            self.sliders[-1].setMinimum(-.1)
            self.sliders[-1].setMaximum(255.1)
            self.sliders[-1].setValue([0, 255])
            self.sliders[-1].setToolTip('NOTE: manually changing the saturation bars does not affect normalization in segmentation')
            #self.sliders[-1].setTickPosition(QSlider.TicksRight)
            self.satBoxG.addWidget(self.sliders[-1], b0, 2,1,7)
        
        b+=1
        self.drawBox = QGroupBox('Drawing')
        self.drawBox.setFont(self.boldfont)
        self.drawBoxG = QGridLayout()
        self.drawBox.setLayout(self.drawBoxG)
        self.l0.addWidget(self.drawBox, b, 0, 1, 9)
        self.autosave = True

        b0 = 0
        self.brush_size = 3
        self.BrushChoose = QComboBox()
        self.BrushChoose.addItems(["1","3","5","7","9"])
        self.BrushChoose.currentIndexChanged.connect(self.brush_choose)
        self.BrushChoose.setFixedWidth(40)
        self.BrushChoose.setFont(self.medfont)
        self.drawBoxG.addWidget(self.BrushChoose, b0, 3,1,2)
        label = QLabel('brush size:')
        label.setFont(self.medfont)
        self.drawBoxG.addWidget(label, b0,0,1,3)
        
        b0+=1
        self.SCheckBox = QCheckBox('single stroke')
        self.SCheckBox.setFont(self.medfont)
        self.SCheckBox.toggled.connect(self.autosave_on)
        self.SCheckBox.setEnabled(True)
        self.drawBoxG.addWidget(self.SCheckBox, b0,0,1,5)

        b0+=1
        # turn off masks
        self.layer_off = False
        self.masksOn = True
        self.MCheckBox = QCheckBox('MASKS ON [X]')
        self.MCheckBox.setFont(self.medfont)
        self.MCheckBox.setChecked(True)
        self.MCheckBox.toggled.connect(self.toggle_masks)
        self.drawBoxG.addWidget(self.MCheckBox, b0,0,1,5)

        b0+=1
        # turn off outlines
        self.outlinesOn = False # turn off by default
        self.OCheckBox = QCheckBox('outlines on [Z]')
        self.OCheckBox.setFont(self.medfont)
        self.drawBoxG.addWidget(self.OCheckBox, b0,0,1,5)
        self.OCheckBox.setChecked(False)
        self.OCheckBox.toggled.connect(self.toggle_masks) 

        # buttons for deleting multiple cells
        self.deleteBox = QGroupBox('delete multiple ROIs')
        self.deleteBox.setStyleSheet('color: rgb(200, 200, 200)')
        self.deleteBox.setFont(self.medfont)
        self.deleteBoxG = QGridLayout()
        self.deleteBox.setLayout(self.deleteBoxG)
        self.drawBoxG.addWidget(self.deleteBox, 0, 5, 4, 4)
        self.MakeDeletionRegionButton = QPushButton(' region-select')
        self.MakeDeletionRegionButton.clicked.connect(self.remove_region_cells)
        self.deleteBoxG.addWidget(self.MakeDeletionRegionButton, 0, 0, 1, 4)
        self.MakeDeletionRegionButton.setFont(self.smallfont)
        self.MakeDeletionRegionButton.setFixedWidth(70)
        self.DeleteMultipleROIButton = QPushButton(' click-select')
        self.DeleteMultipleROIButton.clicked.connect(self.delete_multiple_cells)
        self.deleteBoxG.addWidget(self.DeleteMultipleROIButton, 1, 0, 1, 4)
        self.DeleteMultipleROIButton.setFont(self.smallfont)
        self.DeleteMultipleROIButton.setFixedWidth(70)
        self.DoneDeleteMultipleROIButton = QPushButton('done')
        self.DoneDeleteMultipleROIButton.clicked.connect(self.done_remove_multiple_cells)
        self.deleteBoxG.addWidget(self.DoneDeleteMultipleROIButton, 2, 0, 1, 2)
        self.DoneDeleteMultipleROIButton.setFont(self.smallfont)
        self.DoneDeleteMultipleROIButton.setFixedWidth(35)
        self.CancelDeleteMultipleROIButton = QPushButton('cancel')
        self.CancelDeleteMultipleROIButton.clicked.connect(self.cancel_remove_multiple)
        self.deleteBoxG.addWidget(self.CancelDeleteMultipleROIButton, 2, 2, 1, 2)
        self.CancelDeleteMultipleROIButton.setFont(self.smallfont)
        self.CancelDeleteMultipleROIButton.setFixedWidth(35)
        
        b+=1
        b0 = 0
        self.segBox = QGroupBox('Segmentation')
        self.segBoxG = QGridLayout()
        self.segBox.setLayout(self.segBoxG)
        self.l0.addWidget(self.segBox, b,0,1,9)
        self.segBox.setFont(self.boldfont)

        self.diameter = 30
        label = QLabel('diameter (pixels):')
        label.setFont(self.medfont)
        label.setToolTip('you can manually enter the approximate diameter for your cells, \nor press “calibrate” to let the model estimate it. \nThe size is represented by a disk at the bottom of the view window \n(can turn this disk off by unchecking “scale disk on”)')
        self.segBoxG.addWidget(label, b0, 0,1,4)
        self.Diameter = QLineEdit()
        self.Diameter.setToolTip('you can manually enter the approximate diameter for your cells, \nor press “calibrate” to let the "cyto3" model estimate it. \nThe size is represented by a disk at the bottom of the view window \n(can turn this disk off by unchecking “scale disk on”)')
        self.Diameter.setText(str(self.diameter))
        self.Diameter.setFont(self.medfont)
        self.Diameter.returnPressed.connect(self.update_scale)
        self.Diameter.setFixedWidth(50)
        self.segBoxG.addWidget(self.Diameter, b0,3,1,3)

        # compute diameter
        self.SizeButton = QPushButton(' calibrate')
        self.setFont(self.medfont)
        self.SizeButton.clicked.connect(self.calibrate_size)
        self.segBoxG.addWidget(self.SizeButton, b0,6,1,3)
        self.SizeButton.setFixedWidth(55)
        self.SizeButton.setEnabled(False)
        self.SizeButton.setToolTip('you can manually enter the approximate diameter for your cells, \nor press “calibrate” to let the model estimate it. \nThe size is represented by a disk at the bottom of the view window \n(can turn this disk off by unchecking “scale disk on”)')
        
        b0+=1
        # choose channel
        self.ChannelChoose = [QComboBox(), QComboBox()]
        self.ChannelChoose[0].addItems(['0: gray', '1: red', '2: green','3: blue'])
        self.ChannelChoose[1].addItems(['0: none', '1: red', '2: green', '3: blue'])
        cstr = ['chan to segment:', 'chan2 (optional): ']
        for i in range(2):
            self.ChannelChoose[i].setFont(self.medfont)
            label = QLabel(cstr[i])
            label.setFont(self.medfont)
            if i==0:
                label.setToolTip('this is the channel in which the cytoplasm or nuclei exist that you want to segment')
                self.ChannelChoose[i].setToolTip('this is the channel in which the cytoplasm or nuclei exist that you want to segment')
            else:
                label.setToolTip('if <em>cytoplasm</em> model is chosen, and you also have a nuclear channel, then choose the nuclear channel for this option')
                self.ChannelChoose[i].setToolTip('if <em>cytoplasm</em> model is chosen, and you also have a nuclear channel, then choose the nuclear channel for this option')
            self.segBoxG.addWidget(label, b0+i, 0, 1, 4)
            self.segBoxG.addWidget(self.ChannelChoose[i], b0+i, 4, 1, 5)
            
        b0+=2
        # post-hoc paramater tuning            
        label = QLabel('flow\nthreshold:')
        label.setToolTip('threshold on flow error to accept a mask (set higher to get more cells, e.g. in range from (0.1, 3.0), OR set to 0.0 to turn off so no cells discarded);\n press enter to recompute if model already run')
        label.setFont(self.medfont)
        self.segBoxG.addWidget(label, b0, 0,1,2)
        self.flow_threshold = QLineEdit()
        self.flow_threshold.setText('0.4')
        self.flow_threshold.returnPressed.connect(self.compute_cprob)
        self.flow_threshold.setFixedWidth(40)
        self.flow_threshold.setFont(self.medfont)
        self.segBoxG.addWidget(self.flow_threshold, b0,2,1,2)
        self.flow_threshold.setToolTip('threshold on flow error to accept a mask (set higher to get more cells, e.g. in range from (0.1, 3.0), OR set to 0.0 to turn off so no cells discarded);\n press enter to recompute if model already run')

        label = QLabel('cellprob\nthreshold:')
        label.setToolTip('threshold on cellprob output to seed cell masks (set lower to include more pixels or higher to include fewer, e.g. in range from (-6, 6)); \n press enter to recompute if model already run')
        label.setFont(self.medfont)
        self.segBoxG.addWidget(label, b0, 4,1,2)
        self.cellprob_threshold = QLineEdit()
        self.cellprob_threshold.setText('0.0')
        self.cellprob_threshold.returnPressed.connect(self.compute_cprob)
        self.cellprob_threshold.setFixedWidth(40)
        self.cellprob_threshold.setFont(self.medfont)
        self.cellprob_threshold.setToolTip('threshold on cellprob output to seed cell masks (set lower to include more pixels or higher to include fewer, e.g. in range from (-6, 6)); \n press enter to recompute if model already run')
        self.segBoxG.addWidget(self.cellprob_threshold, b0,6,1,2)
        
        b0+=1

        # use GPU
        self.useGPU = QCheckBox('use GPU')
        self.useGPU.setToolTip('if you have specially installed the <i>cuda</i> version of torch, then you can activate this')
        self.check_gpu()
        self.segBoxG.addWidget(self.useGPU, b0,0,1,3)

        # compute segmentation with general models
        self.net_text = ['   run cyto3']
        nett = ['cellpose super-generalist model']
                
        #label = QLabel('Run:')
        #label.setFont(self.boldfont)
        #label.setFont(self.medfont)
        #self.segBoxG.addWidget(label, b0, 0, 1, 2)
        self.StyleButtons = []
        jj = 5
        for j in range(len(self.net_text)):
            self.StyleButtons.append(guiparts.ModelButton(self, self.net_text[j], ' '+self.net_text[j]))
            w = 4
            self.segBoxG.addWidget(self.StyleButtons[-1], b0,jj,1,w)
            jj += w
            #self.StyleButtons[-1].setFixedWidth(140)
            self.StyleButtons[-1].setToolTip(nett[j])

        # compute segmentation with style model
        self.net_names = ['nuclei_cp3', 'cyto2_cp3', 
                'tissuenet_cp3', 'livecell_cp3',
                'yeast_PhC_cp3', 'yeast_BF_cp3',
                'bacteria_PhC_cp3', 'bacteria_fluor_cp3',
                'deepbacs_cp3'
                ]
        nett = ['nuclei_cp3', 'cellpose (cyto2_cp3)', 
                'tissuenet_cp3', 'livecell_cp3',
                'yeast_PhC_cp3', 'yeast_BF_cp3',
                'bacteria_PhC_cp3', 'bacteria_fluor_cp3',
                'deepbacs_cp3'
                ]
        b0+=1
        self.ModelChooseB = QComboBox()
        self.ModelChooseB.addItems(["dataset-specific models"])
        self.ModelChooseB.addItems(nett)
        self.ModelChooseB.setFixedWidth(140)
        tipstr = 'dataset-specific models'
        self.ModelChooseB.setToolTip(tipstr)
        self.ModelChooseB.activated.connect(lambda: self.model_choose(custom=False))
        self.segBoxG.addWidget(self.ModelChooseB, b0, 0, 1, 5)

        # compute segmentation w/ cp model
        self.ModelButtonB = QPushButton(u'   run model')
        self.ModelButtonB.clicked.connect(lambda: self.compute_segmentation(custom=False))
        self.segBoxG.addWidget(self.ModelButtonB, b0, 5, 1, 4)
        self.ModelButtonB.setEnabled(False)

        b0+=1
        # choose models
        self.ModelChooseC = QComboBox()
        current_index = 0
        self.ModelChooseC.addItems(['custom models'])
        if len(self.model_strings) > 0:
            self.ModelChooseC.addItems(self.model_strings)
        self.ModelChooseC.setFixedWidth(140)
        self.ModelChooseC.setCurrentIndex(current_index)
        tipstr = 'add or train your own models in the "Models" file menu and choose model here'
        self.ModelChooseC.setToolTip(tipstr)
        self.ModelChooseC.activated.connect(lambda: self.model_choose(custom=True))
        self.segBoxG.addWidget(self.ModelChooseC, b0, 0, 1, 5)

        # compute segmentation w/ custom model
        self.ModelButtonC = QPushButton(u'   run custom model')
        self.ModelButtonC.clicked.connect(lambda: self.compute_segmentation(custom=True))
        self.segBoxG.addWidget(self.ModelButtonC, b0, 5, 1, 4)
        self.ModelButtonC.setEnabled(False)

        b0+=1
        self.progress = QProgressBar(self)
        self.segBoxG.addWidget(self.progress, b0, 0, 1, 5)

        self.roi_count = QLabel('0 ROIs')
        self.roi_count.setFont(self.boldfont)
        self.roi_count.setAlignment(QtCore.Qt.AlignRight)
        self.segBoxG.addWidget(self.roi_count, b0, 5, 1, 3)

        b+=1
        self.denoiseBox = QGroupBox('Denoising')
        self.denoiseBox.setFont(self.boldfont)
        self.denoiseBoxG = QGridLayout()
        self.denoiseBox.setLayout(self.denoiseBoxG)
        self.l0.addWidget(self.denoiseBox, b, 0, 1, 9)

        b0 = 0
        self.denoiseBoxG.addWidget(QLabel(""))

        # DENOISING
        b0+=1
        label = QLabel('Cellpose3 model type:')
        label.setToolTip("choose model type and click [denoise], [deblur], or [upsample]")
        label.setFont(self.medfont)
        self.denoiseBoxG.addWidget(label, b0, 0,1,4)
        
        self.DenoiseChoose = QComboBox()
        self.DenoiseChoose.addItems(["one-click", "nuclei"])
        self.DenoiseChoose.setFixedWidth(100)
        tipstr = "choose model type and click [denoise], [deblur], or [upsample]"
        self.DenoiseChoose.setToolTip(tipstr)
        self.denoiseBoxG.addWidget(self.DenoiseChoose, b0, 5, 1, 4)

        b0+=1
        self.DenoiseButtons = []
        jj = 0
        nett = ["denoise (please set cell diameter first)", "deblur (please set cell diameter first)", "upsample (please set cell diameter first)"]
        self.denoise_text = ["denoise", "deblur", "upsample"]
        for j in range(len(self.denoise_text)):
            self.DenoiseButtons.append(guiparts.DenoiseButton(self, self.denoise_text[j]))
            w = 3
            self.denoiseBoxG.addWidget(self.DenoiseButtons[-1], b0,jj,1,w)
            jj += w
            self.DenoiseButtons[-1].setFixedWidth(70)
            self.DenoiseButtons[-1].setToolTip(nett[j])
            self.DenoiseButtons[-1].setFont(self.medfont)

        b0+=1
        # NORMALIZATION
        self.normBox = QCollapsible("Custom filtering and normalization:")
        self.normBox.setFont(self.boldmedfont)
        self.normBoxG = QGridLayout()
        _content = QWidget()
        _content.setLayout(self.normBoxG)
        _content.setMaximumHeight(0)
        _content.setMinimumHeight(0)
        #_content.layout().setContentsMargins(QtCore.QMargins(0, -20, -20, -20))
        self.normBox.setContent(_content)
        self.denoiseBoxG.addWidget(self.normBox, b0, 0, 1, 9)
        
        self.norm_vals = [1., 99., 0., 0., 0., 0.]
        self.norm_edits = []
        labels = ['lower\npercentile', 'upper\npercentile', 
                    'sharpen\nradius', 'smooth\nradius',
                     'tile_norm\nblocksize', 'tile_norm\nsmooth3D']
        tooltips = ['pixels at this percentile set to 0',
                    'pixels at this percentile set to 1',
                    'set size of surround-subtraction filter for sharpening image',
                    'set size of gaussian filter for smoothing image',
                    'set size of tiles to use to normalize image',
                    'set amount of smoothing of normalization values across planes'
                    ]
        
        for p in range(6):
            label = QLabel(f'{labels[p]}:')
            label.setToolTip(tooltips[p])
            label.setFont(self.medfont)
            self.normBoxG.addWidget(label, b0+p//2, 4*(p%2),1,2)
            self.norm_edits.append(QLineEdit())
            self.norm_edits[p].setText(str(self.norm_vals[p]))
            self.norm_edits[p].setFixedWidth(40)
            self.norm_edits[p].setFont(self.medfont)
            self.normBoxG.addWidget(self.norm_edits[p], b0+p//2,4*(p%2)+2,1,2)
            self.norm_edits[p].setToolTip(tooltips[p])

        b0+=3
        self.norm3D_cb = QCheckBox('norm3D')
        self.norm3D_cb.setFont(self.medfont)
        self.norm3D_cb.setToolTip('run same normalization across planes')
        self.normBoxG.addWidget(self.norm3D_cb, b0,0,1,3)

        self.invert_cb = QCheckBox('invert')
        self.invert_cb.setFont(self.medfont)
        self.invert_cb.setToolTip('invert image')
        self.normBoxG.addWidget(self.invert_cb, b0,3,1,3)

        b0+=1
        self.normalize_cb = QCheckBox('normalize')
        self.normalize_cb.setFont(self.medfont)
        self.normalize_cb.setToolTip('normalize image for cellpose')
        self.normalize_cb.setChecked(True)
        self.normBoxG.addWidget(self.normalize_cb, b0,0,1,4)

        self.NormButton = QPushButton(u' compute (optional)')
        self.NormButton.clicked.connect(self.compute_saturation)
        self.normBoxG.addWidget(self.NormButton, b0,4,1,5)
        self.NormButton.setEnabled(False)
        
        b+=1
        self.l0.addWidget(QLabel(''),b,0,1,9)
        self.l0.setRowStretch(b, 100)

        b+=1
        # scale toggle
        self.scale_on = True
        self.ScaleOn = QCheckBox('scale disk on')
        self.ScaleOn.setFont(self.medfont)
        self.ScaleOn.setStyleSheet('color: rgb(150,50,150);')
        self.ScaleOn.setChecked(True)
        self.ScaleOn.setToolTip('see current diameter as red disk at bottom')
        self.ScaleOn.toggled.connect(self.toggle_scale)
        self.l0.addWidget(self.ScaleOn, b,0,1,5)
        
        return b

    def level_change(self, r):
        r = ['red', 'green', 'blue'].index(r)
        if self.loaded:
            sval = self.sliders[r].value()
            self.saturation[r][self.currentZ] = sval
            if not self.autobtn.isChecked():
                for r in range(3):
                    for i in range(len(self.saturation[r])):
                        self.saturation[r][i] = self.saturation[r][self.currentZ]
            self.update_plot()

    def keyPressEvent(self, event):
        if self.loaded:
            if not (event.modifiers() & (QtCore.Qt.ControlModifier | QtCore.Qt.ShiftModifier | QtCore.Qt.AltModifier) or self.in_stroke):
                updated = False
                if len(self.current_point_set) > 0:
                    if event.key() == QtCore.Qt.Key_Return:
                        self.add_set()
                else:
                    if event.key() == QtCore.Qt.Key_X:
                        self.MCheckBox.toggle()
                    if event.key() == QtCore.Qt.Key_Z:
                        self.OCheckBox.toggle()
                    if event.key() == QtCore.Qt.Key_Left or event.key() == QtCore.Qt.Key_A:
                        self.get_prev_image()
                    elif event.key() == QtCore.Qt.Key_Right or event.key() == QtCore.Qt.Key_D:
                        self.get_next_image()
                    elif event.key() == QtCore.Qt.Key_PageDown:
                        self.view = (self.view+1)%(4)
                        self.ViewDropDown.setCurrentIndex(self.view)
                    elif event.key() == QtCore.Qt.Key_PageUp:
                        self.view = (self.view-1)%(4)
                        self.ViewDropDown.setCurrentIndex(self.view)

                # can change background or stroke size if cell not finished
                if event.key() == QtCore.Qt.Key_Up or event.key() == QtCore.Qt.Key_W:
                    self.color = (self.color-1)%(6)
                    self.RGBDropDown.setCurrentIndex(self.color)
                elif event.key() == QtCore.Qt.Key_Down or event.key() == QtCore.Qt.Key_S:
                    self.color = (self.color+1)%(6)
                    self.RGBDropDown.setCurrentIndex(self.color)
                elif event.key() == QtCore.Qt.Key_R:
                    if self.color!=1:
                        self.color = 1
                    else:
                        self.color = 0
                    self.RGBDropDown.setCurrentIndex(self.color)
                elif event.key() == QtCore.Qt.Key_G:
                    if self.color!=2:
                        self.color = 2
                    else:
                        self.color = 0
                    self.RGBDropDown.setCurrentIndex(self.color)
                elif event.key() == QtCore.Qt.Key_B:
                    if self.color!=3:
                        self.color = 3
                    else:
                        self.color = 0
                    self.RGBDropDown.setCurrentIndex(self.color)
                elif (event.key() == QtCore.Qt.Key_Comma or
                        event.key() == QtCore.Qt.Key_Period):
                    count = self.BrushChoose.count()
                    gci = self.BrushChoose.currentIndex()
                    if event.key() == QtCore.Qt.Key_Comma:
                        gci = max(0, gci-1)
                    else:
                        gci = min(count-1, gci+1)
                    self.BrushChoose.setCurrentIndex(gci)
                    self.brush_choose()
                if not updated:
                    self.update_plot()
        if event.key() == QtCore.Qt.Key_Minus or event.key() == QtCore.Qt.Key_Equal:
            self.p0.keyPressEvent(event)

    def autosave_on(self):
        if self.SCheckBox.isChecked():
            self.autosave = True
        else:
            self.autosave = False

    def check_gpu(self, torch=True):
        # also decide whether or not to use torch
        self.torch = torch
        self.useGPU.setChecked(False)
        self.useGPU.setEnabled(False)    
        if self.torch and core.use_gpu(use_torch=True):
            self.useGPU.setEnabled(True)
            self.useGPU.setChecked(True)
        else:
            self.useGPU.setStyleSheet("color: rgb(80,80,80);")

    def get_channels(self):
        channels = [self.ChannelChoose[0].currentIndex(), self.ChannelChoose[1].currentIndex()]
        if hasattr(self, 'current_model'):
            if self.current_model=='nuclei':
                channels[1] = 0
        if channels[0] == 0:
            channels[1] = 0
        if self.nchan==1:
            channels = [0,0]
        elif self.nchan==2:
            if channels[0]==3:
                channels[0] = 1 if channels[1]!=1 else 2
                print(f"GUI_WARNING: only two channels in image, cannot use blue channel, changing channels")
            if channels[1]==3:
                channels[1] = 1 if channels[0]!=1 else 2
                print(f"GUI_WARNING: only two channels in image, cannot use blue channel, changing channels")
        self.ChannelChoose[0].setCurrentIndex(channels[0])
        self.ChannelChoose[1].setCurrentIndex(channels[1])
        return channels

    def model_choose(self, custom=False):
        index = self.ModelChooseC.currentIndex() if custom else self.ModelChooseB.currentIndex()
        if index > 0:
            if custom:
                print(f'GUI_INFO: selected model {self.ModelChooseC.currentText()}, loading now')
            else:
                print(f'GUI_INFO: selected model {self.ModelChooseB.currentText()}, loading now')
            self.initialize_model(custom=custom)
            self.diameter = self.model.diam_labels
            self.Diameter.setText('%0.2f'%self.diameter)
            print(f'GUI_INFO: diameter set to {self.diameter: 0.2f} (but can be changed)')

    def calibrate_size(self):
        self.initialize_model(model_name='cyto3')
        diams, _ = self.model.sz.eval(self.stack[self.currentZ].copy(),
                                   channels=self.get_channels(), progress=self.progress)
        diams = np.maximum(5.0, diams)
        self.logger.info('estimated diameter of cells using %s model = %0.1f pixels'%
                (self.current_model, diams))
        self.Diameter.setText('%0.1f'%diams)
        self.diameter = diams
        self.update_scale()
        self.progress.setValue(100)

    def toggle_scale(self):
        if self.scale_on:
            self.p0.removeItem(self.scale)
            self.scale_on = False
        else:
            self.p0.addItem(self.scale)
            self.scale_on = True

    
    def enable_buttons(self):
        if len(self.model_strings) > 0:
            self.ModelButtonC.setEnabled(True)
        for i in range(len(self.StyleButtons)):
            self.StyleButtons[i].setEnabled(True)
        for i in range(len(self.DenoiseButtons)):
            self.DenoiseButtons[i].setEnabled(True)
        self.SizeButton.setEnabled(True)
        self.NormButton.setEnabled(True)
        self.newmodel.setEnabled(True)
        self.loadMasks.setEnabled(True)
        self.saveSet.setEnabled(True)
        self.savePNG.setEnabled(True)
        self.saveFlows.setEnabled(True)
        self.saveServer.setEnabled(True)
        self.saveOutlines.setEnabled(True)
        self.saveROIs.setEnabled(True)

        for n in range(self.nchan):
            self.sliders[n].setEnabled(True)
        for n in range(self.nchan, 3):
            self.sliders[n].setEnabled(True)

        self.toggle_mask_ops()

        self.update_plot()
        self.setWindowTitle(self.filename)

    def disable_buttons_removeROIs(self):
        if len(self.model_strings) > 0:
            self.ModelButtonC.setEnabled(False)
        for i in range(len(self.StyleButtons)):
            self.StyleButtons[i].setEnabled(False)
        self.SizeButton.setEnabled(False)
        self.newmodel.setEnabled(False)
        self.loadMasks.setEnabled(False)
        self.saveSet.setEnabled(False)
        self.savePNG.setEnabled(False)
        self.saveFlows.setEnabled(False)
        self.saveServer.setEnabled(False)
        self.saveOutlines.setEnabled(False)
        self.saveROIs.setEnabled(False)

        self.MakeDeletionRegionButton.setEnabled(False)
        self.DeleteMultipleROIButton.setEnabled(False)
        self.DoneDeleteMultipleROIButton.setEnabled(True)
        self.CancelDeleteMultipleROIButton.setEnabled(True)

    def toggle_mask_ops(self):
        self.toggle_removals()

    def toggle_removals(self):
        if self.ncells>0:
            self.ClearButton.setEnabled(True)
            self.remcell.setEnabled(True)
            self.undo.setEnabled(True)
            self.MakeDeletionRegionButton.setEnabled(True)
            self.DeleteMultipleROIButton.setEnabled(True)
            self.DoneDeleteMultipleROIButton.setEnabled(False)
            self.CancelDeleteMultipleROIButton.setEnabled(False)
        else:
            self.ClearButton.setEnabled(False)
            self.remcell.setEnabled(False)
            self.undo.setEnabled(False)
            self.MakeDeletionRegionButton.setEnabled(False)
            self.DeleteMultipleROIButton.setEnabled(False)
            self.DoneDeleteMultipleROIButton.setEnabled(False)
            self.CancelDeleteMultipleROIButton.setEnabled(False)

    def remove_action(self):
        if self.selected>0:
            self.remove_cell(self.selected)

    def undo_action(self):
        if (len(self.strokes) > 0 and
            self.strokes[-1][0][0]==self.currentZ):
            self.remove_stroke()
        else:
            # remove previous cell
            if self.ncells> 0:
                self.remove_cell(self.ncells)

    def undo_remove_action(self):
        self.undo_remove_cell()

    def get_files(self):
        folder = os.path.dirname(self.filename)
        mask_filter = '_masks'
        images = get_image_files(folder, mask_filter)
        fnames = [os.path.split(images[k])[-1] for k in range(len(images))]
        f0 = os.path.split(self.filename)[-1]
        idx = np.nonzero(np.array(fnames)==f0)[0][0]
        return images, idx

    def get_prev_image(self):
        images, idx = self.get_files()
        idx = (idx-1)%len(images)
        io._load_image(self, filename=images[idx])

    def get_next_image(self, load_seg=True):
        images, idx = self.get_files()
        idx = (idx+1)%len(images)
        io._load_image(self, filename=images[idx], load_seg=load_seg)

    def dragEnterEvent(self, event):
        if event.mimeData().hasUrls():
            event.accept()
        else:
            event.ignore()

    def dropEvent(self, event):
        files = [u.toLocalFile() for u in event.mimeData().urls()]
        if os.path.splitext(files[0])[-1] == '.npy':
            io._load_seg(self, filename=files[0], load_3D=self.load_3D)
        else:
            io._load_image(self, filename=files[0], load_3D=self.load_3D)

    def toggle_masks(self):
        if self.MCheckBox.isChecked():
            self.masksOn = True
        else:
            self.masksOn = False
        if self.OCheckBox.isChecked():
            self.outlinesOn = True
        else:
            self.outlinesOn = False
        if not self.masksOn and not self.outlinesOn:
            self.p0.removeItem(self.layer)
            self.layer_off = True
        else:
            if self.layer_off:
                self.p0.addItem(self.layer)
            self.draw_layer()
            self.update_layer()
        if self.loaded:
            self.update_plot()
            self.update_layer()

            
    def make_viewbox(self):
        self.p0 = guiparts.ViewBoxNoRightDrag(
            parent=self,
            lockAspect=True,
            name="plot1",
            border=[100, 100, 100],
            invertY=True
        )
        self.p0.setCursor(QtCore.Qt.CrossCursor)
        self.brush_size=3
        self.win.addItem(self.p0, 0, 0, rowspan=1, colspan=1)
        self.p0.setMenuEnabled(False)
        self.p0.setMouseEnabled(x=True, y=True)
        self.img = pg.ImageItem(viewbox=self.p0, parent=self)
        self.img.autoDownsample = False
        self.layer = guiparts.ImageDraw(viewbox=self.p0, parent=self)
        self.layer.setLevels([0,255])
        self.scale = pg.ImageItem(viewbox=self.p0, parent=self)
        self.scale.setLevels([0,255])
        self.p0.scene().contextMenuItem = self.p0
        #self.p0.setMouseEnabled(x=False,y=False)
        self.Ly,self.Lx = 512,512
        self.p0.addItem(self.img)
        self.p0.addItem(self.layer)
        self.p0.addItem(self.scale)
            
    def reset(self):
        # ---- start sets of points ---- #
        self.selected = 0
        self.nchan = 3
        self.loaded = False
        self.channel = [0,1]
        self.current_point_set = []
        self.in_stroke = False
        self.strokes = []
        self.stroke_appended = True
        self.resize = False
        self.upsampled = False
        self.denoised = False
        self.ncells = 0
        self.zdraw = []
        self.removed_cell = []
        self.cellcolors = np.array([255,255,255])[np.newaxis,:]
        # -- set menus to default -- #
        self.color = 0
        self.RGBDropDown.setCurrentIndex(self.color)
        self.view = 0
        self.ViewDropDown.setCurrentIndex(0)
        self.ViewDropDown.model().item(3).setEnabled(False)
        self.BrushChoose.setCurrentIndex(1)
        self.clear_all()

        # -- zero out image stack -- #
        self.opacity = 128 # how opaque masks should be
        self.outcolor = [200,200,255,200]
        self.NZ, self.Ly, self.Lx = 1,512,512
        self.saturation = []
        for r in range(3):
            self.saturation.append([[0,255] for n in range(self.NZ)])
            self.sliders[r].setValue([0,255])
            self.sliders[r].setEnabled(False)
            self.sliders[r].show()
        self.currentZ = 0
        self.flows = [[],[],[],[],[[]]]
        self.stack = np.zeros((1,self.Ly,self.Lx,3))
        # masks matrix
        self.layerz = 0*np.ones((self.Ly,self.Lx,4), np.uint8)
        # image matrix with a scale disk
        self.radii = 0*np.ones((self.Ly,self.Lx,4), np.uint8)
        self.cellpix = np.zeros((1,self.Ly,self.Lx), np.uint16)
        self.outpix = np.zeros((1,self.Ly,self.Lx), np.uint16)
        self.ismanual = np.zeros(0, 'bool')
        self.update_plot()
        self.filename = []
        self.loaded = False
        self.recompute_masks = False

        self.deleting_multiple = False
        self.removing_cells_list = []
        self.removing_region = False
        self.remove_roi_obj = None

    def brush_choose(self):
        self.brush_size = self.BrushChoose.currentIndex()*2 + 1
        if self.loaded:
            self.layer.setDrawKernel(kernel_size=self.brush_size)
            self.update_layer()

    def clear_all(self):
        self.prev_selected = 0
        self.selected = 0
        self.layerz = 0*np.ones((self.Ly,self.Lx,4), np.uint8)
        self.cellpix = np.zeros((self.NZ,self.Ly,self.Lx), np.uint16)
        self.outpix = np.zeros((self.NZ,self.Ly,self.Lx), np.uint16)
        self.cellcolors = np.array([255,255,255])[np.newaxis,:]
        self.ncells = 0
        self.toggle_removals()
        self.update_layer()

    def select_cell(self, idx):
        self.prev_selected = self.selected
        self.selected = idx
        if self.selected > 0:
            z = self.currentZ
            self.layerz[self.cellpix[z]==idx] = np.array([255,255,255,self.opacity])
            self.update_layer()

    def select_cell_multi(self, idx):
        if idx > 0:
            z = self.currentZ
            self.layerz[self.cellpix[z] == idx] = np.array([255, 255, 255, self.opacity])
            self.update_layer()

    def unselect_cell(self):
        if self.selected > 0:
            idx = self.selected
            if idx < self.ncells+1:
                z = self.currentZ
                self.layerz[self.cellpix[z]==idx] = np.append(self.cellcolors[idx], self.opacity)
                if self.outlinesOn:
                    self.layerz[self.outpix[z]==idx] = np.array(self.outcolor).astype(np.uint8)
                    #[0,0,0,self.opacity])
                self.update_layer()
        self.selected = 0

    def unselect_cell_multi(self, idx):
        z = self.currentZ
        self.layerz[self.cellpix[z] == idx] = np.append(self.cellcolors[idx], self.opacity)
        if self.outlinesOn:
            self.layerz[self.outpix[z] == idx] = np.array(self.outcolor).astype(np.uint8)
            # [0,0,0,self.opacity])
        self.update_layer()

    def remove_cell(self, idx):
        if isinstance(idx, (int, np.integer)):
            idx = [idx]
        # because the function remove_single_cell updates the state of the cellpix and outpix arrays
        # by reindexing cells to avoid gaps in the indices, we need to remove the cells in reverse order
        # so that the indices are correct
        idx.sort(reverse=True)
        for i in idx:
            self.remove_single_cell(i)
        self.ncells -= len(idx) # _save_sets uses ncells

        if self.ncells==0:
            self.ClearButton.setEnabled(False)
        if self.NZ==1:
            io._save_sets_with_check(self)

        self.update_layer()

    def remove_single_cell(self, idx):
        # remove from manual array
        self.selected = 0
        if self.NZ > 1:
            zextent = ((self.cellpix==idx).sum(axis=(1,2)) > 0).nonzero()[0]
        else:
            zextent = [0]
        for z in zextent:
            cp = self.cellpix[z]==idx
            op = self.outpix[z]==idx
            # remove from self.cellpix and self.outpix
            self.cellpix[z, cp] = 0
            self.outpix[z, op] = 0    
            if z==self.currentZ:
                # remove from mask layer
                self.layerz[cp] = np.array([0,0,0,0])

        # reduce other pixels by -1
        self.cellpix[self.cellpix>idx] -= 1
        self.outpix[self.outpix>idx] -= 1
        
        if self.NZ==1:
            self.removed_cell = [self.ismanual[idx-1], self.cellcolors[idx], np.nonzero(cp), np.nonzero(op)]
            self.redo.setEnabled(True)
            ar, ac = self.removed_cell[2]
            d = datetime.datetime.now()        
            self.track_changes.append([d.strftime("%m/%d/%Y, %H:%M:%S"), 'removed mask', [ar,ac]])
        # remove cell from lists
        self.ismanual = np.delete(self.ismanual, idx-1)
        self.cellcolors = np.delete(self.cellcolors, [idx], axis=0)
        del self.zdraw[idx-1]
        print('GUI_INFO: removed cell %d'%(idx-1))

    def remove_region_cells(self):
        if self.removing_cells_list:
            for idx in self.removing_cells_list:
                self.unselect_cell_multi(idx)
            self.removing_cells_list.clear()
        self.disable_buttons_removeROIs()
        self.removing_region = True

        self.clear_multi_selected_cells()

        # make roi region here in center of view, making ROI half the size of the view
        roi_width = self.p0.viewRect().width() / 2
        x_loc = self.p0.viewRect().x() + (roi_width / 2)
        roi_height = self.p0.viewRect().height() / 2
        y_loc = self.p0.viewRect().y() + (roi_height / 2)

        pos = [x_loc, y_loc]
        roi = pg.RectROI(pos, [roi_width, roi_height], pen=pg.mkPen('y', width=2), removable=True)
        roi.sigRemoveRequested.connect(self.remove_roi)
        roi.sigRegionChangeFinished.connect(self.roi_changed)
        self.p0.addItem(roi)
        self.remove_roi_obj = roi
        self.roi_changed(roi)

    def delete_multiple_cells(self):
        self.unselect_cell()
        self.disable_buttons_removeROIs()
        self.DoneDeleteMultipleROIButton.setEnabled(True)
        self.MakeDeletionRegionButton.setEnabled(True)
        self.CancelDeleteMultipleROIButton.setEnabled(True)
        self.deleting_multiple = True

    def done_remove_multiple_cells(self):
        self.deleting_multiple = False
        self.removing_region = False
        self.DoneDeleteMultipleROIButton.setEnabled(False)
        self.MakeDeletionRegionButton.setEnabled(False)
        self.CancelDeleteMultipleROIButton.setEnabled(False)

        if self.removing_cells_list:
            self.removing_cells_list = list(set(self.removing_cells_list))
            display_remove_list = [i - 1 for i in self.removing_cells_list]
            print(f"GUI_INFO: removing cells: {display_remove_list}")
            self.remove_cell(self.removing_cells_list)
            self.removing_cells_list.clear()
            self.unselect_cell()
        self.enable_buttons()

        if self.remove_roi_obj is not None:
            self.remove_roi(self.remove_roi_obj)

    def merge_cells(self, idx):
        self.prev_selected = self.selected
        self.selected = idx
        if self.selected != self.prev_selected:
            for z in range(self.NZ):
                ar0, ac0 = np.nonzero(self.cellpix[z]==self.prev_selected)
                ar1, ac1 = np.nonzero(self.cellpix[z]==self.selected)
                touching = np.logical_and((ar0[:,np.newaxis] - ar1)<3,
                                            (ac0[:,np.newaxis] - ac1)<3).sum()
                ar = np.hstack((ar0, ar1))
                ac = np.hstack((ac0, ac1))
                vr0, vc0 = np.nonzero(self.outpix[z]==self.prev_selected)
                vr1, vc1 = np.nonzero(self.outpix[z]==self.selected)
                self.outpix[z, vr0, vc0] = 0    
                self.outpix[z, vr1, vc1] = 0    
                if touching > 0:
                    mask = np.zeros((np.ptp(ar)+4, np.ptp(ac)+4), np.uint8)
                    mask[ar-ar.min()+2, ac-ac.min()+2] = 1
                    contours = cv2.findContours(mask, cv2.RETR_EXTERNAL, cv2.CHAIN_APPROX_NONE)
                    pvc, pvr = contours[-2][0].squeeze().T            
                    vr, vc = pvr + ar.min() - 2, pvc + ac.min() - 2
                    
                else:
                    vr = np.hstack((vr0, vr1))
                    vc = np.hstack((vc0, vc1))
                color = self.cellcolors[self.prev_selected]
                self.draw_mask(z, ar, ac, vr, vc, color, idx=self.prev_selected)
            self.remove_cell(self.selected)
            print('GUI_INFO: merged two cells')
            self.update_layer()
            io._save_sets_with_check(self)
            self.undo.setEnabled(False)      
            self.redo.setEnabled(False)    

    def undo_remove_cell(self):
        if len(self.removed_cell) > 0:
            z = 0
            ar, ac = self.removed_cell[2]
            vr, vc = self.removed_cell[3]
            color = self.removed_cell[1]
            self.draw_mask(z, ar, ac, vr, vc, color)
            self.toggle_mask_ops()
            self.cellcolors = np.append(self.cellcolors, color[np.newaxis,:], axis=0)
            self.ncells+=1
            self.ismanual = np.append(self.ismanual, self.removed_cell[0])
            self.zdraw.append([])
            print('>>> added back removed cell')
            self.update_layer()
            io._save_sets_with_check(self)
            self.removed_cell = []
            self.redo.setEnabled(False)


    def remove_stroke(self, delete_points=True, stroke_ind=-1):
        stroke = np.array(self.strokes[stroke_ind])
        cZ = self.currentZ
        inZ = stroke[0,0]==cZ
        if inZ:
            outpix = self.outpix[cZ, stroke[:,1],stroke[:,2]]>0
            self.layerz[stroke[~outpix,1],stroke[~outpix,2]] = np.array([0,0,0,0])
            cellpix = self.cellpix[cZ, stroke[:,1], stroke[:,2]]
            ccol = self.cellcolors.copy()
            if self.selected > 0:
                ccol[self.selected] = np.array([255,255,255])
            col2mask = ccol[cellpix]
            if self.masksOn:
                col2mask = np.concatenate((col2mask, self.opacity*(cellpix[:,np.newaxis]>0)), axis=-1)
            else:
                col2mask = np.concatenate((col2mask, 0*(cellpix[:,np.newaxis]>0)), axis=-1)
            self.layerz[stroke[:,1], stroke[:,2], :] = col2mask
            if self.outlinesOn:
                self.layerz[stroke[outpix,1],stroke[outpix,2]] = np.array(self.outcolor)
            if delete_points:
               # self.current_point_set = self.current_point_set[:-1*(stroke[:,-1]==1).sum()]
               del self.current_point_set[stroke_ind]
            self.update_layer()
            
        del self.strokes[stroke_ind]

    def plot_clicked(self, event):
        if event.button()==QtCore.Qt.LeftButton \
                and not event.modifiers() & (QtCore.Qt.ShiftModifier | QtCore.Qt.AltModifier)\
                and not self.removing_region:
            if event.double():
                try:
                    self.p0.setYRange(0,self.Ly+self.pr)
                except:
                    self.p0.setYRange(0,self.Ly)
                self.p0.setXRange(0,self.Lx)

    def cancel_remove_multiple(self):
        self.clear_multi_selected_cells()
        self.done_remove_multiple_cells()

    def clear_multi_selected_cells(self):
        # unselect all previously selected cells:
        for idx in self.removing_cells_list:
            self.unselect_cell_multi(idx)
        self.removing_cells_list.clear()

    def add_roi(self, roi):
        self.p0.addItem(roi)
        self.remove_roi_obj = roi

    def remove_roi(self, roi):
        self.clear_multi_selected_cells()
        assert roi == self.remove_roi_obj
        self.remove_roi_obj = None
        self.p0.removeItem(roi)
        self.removing_region = False

    def roi_changed(self, roi):
        # find the overlapping cells and make them selected
        pos = roi.pos()
        size = roi.size()
        x0 = int(pos.x())
        y0 = int(pos.y())
        x1 = int(pos.x()+size.x())
        y1 = int(pos.y()+size.y())
        if x0 < 0:
            x0 = 0
        if y0 < 0:
            y0 = 0
        if x1 > self.Lx:
            x1 = self.Lx
        if y1 > self.Ly:
            y1 = self.Ly

        # find cells in that region
        cell_idxs = np.unique(self.cellpix[self.currentZ, y0:y1, x0:x1])
        cell_idxs = np.trim_zeros(cell_idxs)
        # deselect cells not in region by deselecting all and then selecting the ones in the region
        self.clear_multi_selected_cells()

        for idx in cell_idxs:
            self.select_cell_multi(idx)
            self.removing_cells_list.append(idx)

        self.update_layer()

    def mouse_moved(self, pos):
        items = self.win.scene().items(pos)

    def color_choose(self):
        self.color = self.RGBDropDown.currentIndex()
        self.view = 0
        self.ViewDropDown.setCurrentIndex(self.view)
        self.update_plot()

    def update_plot(self):
        self.view = self.ViewDropDown.currentIndex()
        self.Ly, self.Lx, _ = self.stack[self.currentZ].shape
        
        if self.upsampled:
            if self.view!=0:
                if self.view==3:
                    self.resize = True 
                elif len(self.flows[0]) > 0 and self.flows[0].shape[1]==self.Lyr:
                    self.resize = True 
                else:
                    self.resize = False
            else:
                self.resize = False
            self.draw_layer()
            self.update_scale()
            self.update_layer()
        
        if self.view==0 or self.view==3:
            image = self.stack[self.currentZ] if self.view==0 else self.stack_filtered[self.currentZ]
            if self.nchan==1:
                # show single channel
                image = image[...,0]
            if self.color==0:
                self.img.setImage(image, autoLevels=False, lut=None)
                if self.nchan > 1: 
                    levels = np.array([self.saturation[0][self.currentZ], 
                                       self.saturation[1][self.currentZ], 
                                       self.saturation[2][self.currentZ]])
                    self.img.setLevels(levels)
                else:
                    self.img.setLevels(self.saturation[0][self.currentZ])
            elif self.color>0 and self.color<4:
                if self.nchan > 1:
                    image = image[:,:,self.color-1]
                self.img.setImage(image, autoLevels=False, lut=self.cmap[self.color])
                if self.nchan > 1:
                    self.img.setLevels(self.saturation[self.color-1][self.currentZ])
                else:
                    self.img.setLevels(self.saturation[0][self.currentZ])
            elif self.color==4:
                if self.nchan > 1:
                    image = image.mean(axis=-1)
                self.img.setImage(image, autoLevels=False, lut=None)
                self.img.setLevels(self.saturation[0][self.currentZ])
            elif self.color==5:
                if self.nchan > 1:
                    image = image.mean(axis=-1)
                self.img.setImage(image, autoLevels=False, lut=self.cmap[0])
                self.img.setLevels(self.saturation[0][self.currentZ])
        else:
            image = np.zeros((self.Ly,self.Lx), np.uint8)
            if len(self.flows)>=self.view-1 and len(self.flows[self.view-1])>0:
                image = self.flows[self.view-1][self.currentZ]
            if self.view>1:
                self.img.setImage(image, autoLevels=False, lut=self.bwr)
            else:
                self.img.setImage(image, autoLevels=False, lut=None)
            self.img.setLevels([0.0, 255.0])
        
        for r in range(3):
            self.sliders[r].setValue([self.saturation[r][self.currentZ][0], 
                                      self.saturation[r][self.currentZ][1]])
        self.win.show()
        self.show()

    def update_layer(self):
        if self.masksOn or self.outlinesOn:
            #self.draw_layer()
            self.layer.setImage(self.layerz, autoLevels=False)
        self.update_roi_count()
        self.win.show()
        self.show()

    def update_roi_count(self):
        self.roi_count.setText(f'{self.ncells} ROIs')
            
    def add_set(self):
        if len(self.current_point_set) > 0:
            while len(self.strokes) > 0:
                  self.remove_stroke(delete_points=False)
            if len(self.current_point_set[0]) > 8:
                color = self.colormap[self.ncells,:3]
                median = self.add_mask(points=self.current_point_set, color=color)
                if median is not None:
                    self.removed_cell = []
                    self.toggle_mask_ops()
                    self.cellcolors = np.append(self.cellcolors, color[np.newaxis,:], axis=0)
                    self.ncells+=1
                    self.ismanual = np.append(self.ismanual, True)
                    if self.NZ==1:
                        # only save after each cell if single image
                        io._save_sets_with_check(self)
            self.current_stroke = []
            self.strokes = []
            self.current_point_set = []
            self.update_layer()

    def add_mask(self, points=None, color=(100,200,50), dense=True):
        # points is list of strokes
        
        points_all = np.concatenate(points, axis=0)

        # loop over z values
        median = []
        zdraw = np.unique(points_all[:,0])
        z = 0
        ars, acs, vrs, vcs = np.zeros(0, "int"), np.zeros(0, "int"), np.zeros(0, "int"), np.zeros(0, "int")
        for stroke in points:
            stroke = np.concatenate(stroke, axis=0).reshape(-1, 4)
            vr = stroke[:,1]
            vc = stroke[:,2]
            # get points inside drawn points
            mask = np.zeros((np.ptp(vr)+4, np.ptp(vc)+4), np.uint8)
            pts = np.stack((vc-vc.min()+2,vr-vr.min()+2), axis=-1)[:,np.newaxis,:]
            mask = cv2.fillPoly(mask, [pts], (255,0,0))
            ar, ac = np.nonzero(mask)
            ar, ac = ar+vr.min()-2, ac+vc.min()-2
            # get dense outline
            contours = cv2.findContours(mask, cv2.RETR_EXTERNAL, cv2.CHAIN_APPROX_NONE)
            pvc, pvr = contours[-2][0].squeeze().T            
            vr, vc = pvr + vr.min() - 2, pvc + vc.min() - 2
            # concatenate all points
            ar, ac = np.hstack((np.vstack((vr, vc)), np.vstack((ar, ac))))
            # if these pixels are overlapping with another cell, reassign them
            ioverlap = self.cellpix[z][ar, ac] > 0
            if (~ioverlap).sum() < 8:
                print('ERROR: cell too small without overlaps, not drawn')
                return None
            elif ioverlap.sum() > 0:
                ar, ac = ar[~ioverlap], ac[~ioverlap]
                # compute outline of new mask
                mask = np.zeros((np.ptp(ar)+4, np.ptp(ac)+4), np.uint8)
                mask[ar-ar.min()+2, ac-ac.min()+2] = 1
                contours = cv2.findContours(mask, cv2.RETR_EXTERNAL, cv2.CHAIN_APPROX_NONE)
                pvc, pvr = contours[-2][0].squeeze().T            
                vr, vc = pvr + ar.min() - 2, pvc + ac.min() - 2
            ars = np.concatenate((ars, ar), axis=0)
            acs = np.concatenate((acs, ac), axis=0)
            vrs = np.concatenate((vrs, vr), axis=0)
            vcs = np.concatenate((vcs, vc), axis=0)
        self.draw_mask(z, ars, acs, vrs, vcs, color)

        median.append(np.array([np.median(ars), np.median(acs)]))
        mall[z, ars, acs] = True
        pix = np.append(pix, np.vstack((ars, acs)), axis=-1)

        mall = mall[:, pix[0].min():pix[0].max()+1, pix[1].min():pix[1].max()+1].astype(np.float32)
        ymin, xmin = pix[0].min(), pix[1].min()
        
        self.zdraw.append(zdraw)
        d = datetime.datetime.now()
        self.track_changes.append([d.strftime("%m/%d/%Y, %H:%M:%S"), 'added mask', [ar,ac]])
    
        return median

    def draw_mask(self, z, ar, ac, vr, vc, color, idx=None):
        """ draw single mask using outlines and area """
        if idx is None:
            idx = self.ncells+1
        self.cellpix[z, vr, vc] = idx
        self.cellpix[z, ar, ac] = idx
        self.outpix[z, vr, vc] = idx
        if z==self.currentZ:
            self.layerz[ar, ac, :3] = color
            if self.masksOn:
                self.layerz[ar, ac, -1] = self.opacity
            if self.outlinesOn:
                self.layerz[vr, vc] = np.array(self.outcolor)

    def compute_scale(self):
        self.diameter = float(self.Diameter.text())
        self.pr = int(float(self.Diameter.text()))
        self.radii_padding = int(self.pr*1.25)
        self.radii = np.zeros((self.Ly+self.radii_padding,self.Lx,4), np.uint8)
        yy,xx = disk([self.Ly+self.radii_padding/2-1, self.pr/2+1],
                            self.pr/2, self.Ly+self.radii_padding, self.Lx)
        # rgb(150,50,150)
        self.radii[yy,xx,0] = 150
        self.radii[yy,xx,1] = 50
        self.radii[yy,xx,2] = 150
        self.radii[yy,xx,3] = 255
        self.p0.setYRange(0,self.Ly+self.radii_padding)
        self.p0.setXRange(0,self.Lx)
        
    def update_scale(self):
        self.compute_scale()
        self.scale.setImage(self.radii, autoLevels=False)
        self.scale.setLevels([0.0,255.0])
        self.win.show()
        self.show()

    def redraw_masks(self, masks=True, outlines=True, draw=True):
        self.draw_layer()

    def draw_masks(self):
        self.draw_layer()

    def draw_layer(self):
        if self.resize:
            self.Ly, self.Lx = self.Lyr, self.Lxr
        else:
            self.Ly, self.Lx = self.Ly0, self.Lx0
        
        if self.masksOn or self.outlinesOn:
            if self.upsampled:
                if self.resize:
                    self.cellpix = self.cellpix_resize.copy()
                    self.outpix = self.outpix_resize.copy()
                else:
                    self.cellpix = self.cellpix_orig.copy()
                    self.outpix = self.outpix_orig.copy()

        self.layerz = np.zeros((self.Ly, self.Lx, 4), np.uint8)
        if self.masksOn:
            self.layerz[...,:3] = self.cellcolors[self.cellpix[self.currentZ],:]
            self.layerz[...,3] = self.opacity * (self.cellpix[self.currentZ]>0).astype(np.uint8)
            if self.selected>0:
                self.layerz[self.cellpix[self.currentZ]==self.selected] = np.array([255,255,255,self.opacity])
            cZ = self.currentZ
            stroke_z = np.array([s[0][0] for s in self.strokes])
            inZ = np.nonzero(stroke_z == cZ)[0]
            if len(inZ) > 0:
                for i in inZ:
                    stroke = np.array(self.strokes[i])
                    self.layerz[stroke[:,1], stroke[:,2]] = np.array([255,0,255,100])
        else:
            self.layerz[...,3] = 0

        if self.outlinesOn:
            self.layerz[self.outpix[self.currentZ]>0] = np.array(self.outcolor).astype(np.uint8)

    def get_normalize_params(self):
        percentile = [float(self.norm_edits[0].text()), float(self.norm_edits[1].text())]
        sharpen = float(self.norm_edits[2].text())
        smooth = float(self.norm_edits[3].text())
        tile_norm = float(self.norm_edits[4].text())
        smooth3D = float(self.norm_edits[5].text())
        norm3D = self.norm3D_cb.isChecked()
        invert = self.invert_cb.isChecked()
        
        # check normalization params
        if not (percentile[0] >= 0 and percentile[1] > 0 and percentile[0] < 100 and percentile[1] <= 100
                    and percentile[1] > percentile[0]):
            print('GUI_ERROR: percentiles need be between 0 and 100, and upper > lower, using defaults')
            self.norm_edits[0].setText('1.')
            self.norm_edits[1].setText('99.')
            percentile = [1., 99.]
        
        tile_norm = 0 if tile_norm < 0 else tile_norm 
        sharpen = 0 if sharpen < 0 else sharpen
        smooth = 0 if smooth < 0 else smooth
        smooth3D = 0 if smooth3D < 0 else smooth3D
        if tile_norm > self.Ly and tile_norm > self.Lx: 
            print('GUI_ERROR: tile size (tile_norm) bigger than both image dimensions, disabling')
            tile_norm = 0

        normalize_params = {'lowhigh': None, 'percentile': percentile, 
                                    'sharpen_radius': sharpen, 
                                    'smooth_radius': smooth, 
                                    'normalize': True, 
                                    'tile_norm_blocksize': tile_norm, 
                                    'tile_norm_smooth3D': smooth3D,
                                    'norm3D': norm3D,
                                    'invert': invert}
        return normalize_params

    def compute_saturation(self, return_img=False):
        norm = self.get_normalize_params()
        sharpen, smooth = norm['sharpen_radius'], norm['smooth_radius']
        percentile = norm['percentile']
        tile_norm = norm['tile_norm_blocksize']
        invert = norm['invert']
        norm3D = norm['norm3D']
        smooth3D = norm['tile_norm_smooth3D']
        tile_norm = norm['tile_norm_blocksize']

        # if grayscale, use gray img
        channels = self.get_channels()
        if channels[0] == 0:
            img_norm = self.stack.mean(axis=-1, keepdims=True)
        elif sharpen > 0 or smooth > 0 or tile_norm > 0:
            img_norm = self.stack.copy()
        else:
            img_norm = self.stack
        
        if sharpen > 0 or smooth > 0 or tile_norm > 0:
            print('GUI_INFO: computing filtered image because sharpen > 0 or tile_norm > 0')
            print('GUI_WARNING: will use memory to create filtered image -- make sure to have RAM for this')
            img_norm = self.stack.copy()
            if sharpen > 0 or smooth > 0:
                img_norm = smooth_sharpen_img(self.stack, sharpen_radius=sharpen, 
                                              smooth_radius=smooth)
                
            if tile_norm > 0:
                img_norm = normalize99_tile(img_norm, blocksize=tile_norm, 
                                            lower=percentile[0], upper=percentile[1], 
                                            smooth3D=smooth3D, norm3D=norm3D)
            # convert to 0->255
            img_norm_min = img_norm.min()
            img_norm_max = img_norm.max()
            for c in range(img_norm.shape[-1]):
                if np.ptp(img_norm[...,c]) > 1e-3:
                    img_norm[...,c] -= img_norm_min
                    img_norm[...,c] /= (img_norm_max - img_norm_min)
            img_norm *= 255
            self.stack_filtered = img_norm 
            self.ViewDropDown.model().item(3).setEnabled(True)
            self.ViewDropDown.setCurrentIndex(3)
        elif invert:
            img_norm = self.stack.copy()
        else:
            self.ViewDropDown.model().item(3).setEnabled(False)
            if self.ViewDropDown.currentIndex()==4:
                self.ViewDropDown.setCurrentIndex(0)
            img_norm = self.stack

        self.saturation = []
        for c in range(img_norm.shape[-1]):
            if norm3D:
                x01 = np.percentile(img_norm[...,c], percentile[0])
                x99 = np.percentile(img_norm[...,c], percentile[1])
                if invert: 
                    x01i = 255. - x99 
                    x99i = 255. - x01 
                    x01, x99 = x01i, x99i
                self.saturation.append([])
                for n in range(self.NZ):
                    self.saturation[-1].append([x01, x99])
            else:
                self.saturation.append([])
                for z in range(self.NZ):
                    if self.NZ > 1:
                        x01 = np.percentile(img_norm[z,:,:,c], percentile[0])
                        x99 = np.percentile(img_norm[z,:,:,c], percentile[1])
                    else:
                        x01 = np.percentile(img_norm[:,:,c], percentile[0])
                        x99 = np.percentile(img_norm[:,:,c], percentile[1])
                    if invert: 
                        x01i = 255. - x99 
                        x99i = 255. - x01 
                        x01, x99 = x01i, x99i
                    self.saturation[-1].append([x01, x99])
        if invert:
            img_norm = 255. - img_norm
            self.stack_filtered = img_norm 
            self.ViewDropDown.model().item(3).setEnabled(True)
            self.ViewDropDown.setCurrentIndex(3)      

        if img_norm.shape[-1]==1:
            self.saturation.append(self.saturation[0])
            self.saturation.append(self.saturation[0])
        
        self.autobtn.setChecked(True)
        self.update_plot()

    def chanchoose(self, image):
        if image.ndim > 2 and self.nchan > 1:
            if self.ChannelChoose[0].currentIndex()==0:
                return image.mean(axis=-1, keepdims=True)
            else:
                chanid = [self.ChannelChoose[0].currentIndex()-1]
                if self.ChannelChoose[1].currentIndex()>0:
                    chanid.append(self.ChannelChoose[1].currentIndex()-1)
                return image[:,:,chanid]
        else:
            return image

    def get_model_path(self, custom=False):
        if custom:
            self.current_model = self.ModelChooseC.currentText()
            self.current_model_path = os.fspath(models.MODEL_DIR.joinpath(self.current_model))
        else:
            self.current_model = self.net_names[self.ModelChooseB.currentIndex() - 1]
            self.current_model_path = os.fspath(models.MODEL_DIR.joinpath(self.current_model))
        
    def initialize_model(self, model_name=None, custom=False):
        if model_name is None or not isinstance(model_name, str):
            self.get_model_path(custom=custom)
            self.model = models.CellposeModel(gpu=self.useGPU.isChecked(), 
                                              pretrained_model=self.current_model_path)
        else:
            self.current_model = model_name
            if 'cyto' in self.current_model or 'nuclei' in self.current_model:
                self.current_model_path = models.model_path(self.current_model, 0)
            else:
                self.current_model_path = os.fspath(models.MODEL_DIR.joinpath(self.current_model))
            if self.current_model != 'cyto3':
                self.model = models.CellposeModel(gpu=self.useGPU.isChecked(), 
                                                  model_type=self.current_model)
            else:
                self.model = models.Cellpose(gpu=self.useGPU.isChecked(), 
                                             model_type=self.current_model)
            
    def add_model(self):
        io._add_model(self)
        return

    def remove_model(self):
        io._remove_model(self)
        return

    def new_model(self):
        if self.NZ!=1:
            print('ERROR: cannot train model on 3D data')
            return
        
        # train model
        image_names = self.get_files()[0]
        self.train_data, self.train_labels, self.train_files = io._get_train_set(image_names)
        TW = guiparts.TrainWindow(self, models.MODEL_NAMES)
        train = TW.exec_()
        if train:
            self.logger.info(f'training with {[os.path.split(f)[1] for f in self.train_files]}')
            self.train_model()

        else:
            print('GUI_INFO: training cancelled')

    
    def train_model(self):
        if self.training_params['model_index'] < len(models.MODEL_NAMES):
            model_type = models.MODEL_NAMES[self.training_params['model_index']]
            self.logger.info(f'training new model starting at model {model_type}')        
        else:
            model_type = None
            self.logger.info(f'training new model starting from scratch')     
        self.current_model = model_type   
        
        self.channels = self.get_channels()
        self.logger.info(f'training with chan = {self.ChannelChoose[0].currentText()}, chan2 = {self.ChannelChoose[1].currentText()}')
            
        self.model = models.CellposeModel(gpu=self.useGPU.isChecked(), 
                                          model_type=model_type)
        self.SizeButton.setEnabled(False)
        save_path = os.path.dirname(self.filename)
        
        print('GUI_INFO: name of new model: ' + self.training_params['model_name'])
        self.new_model_path = train.train_seg(self.model.net, train_data=self.train_data, 
                                                train_labels=self.train_labels, 
                                               channels=self.channels,
                                               normalize=self.get_normalize_params(), 
                                               min_train_masks=0,
                                               save_path=save_path, 
                                               nimg_per_epoch=8,
                                               learning_rate = self.training_params['learning_rate'], 
                                               weight_decay = self.training_params['weight_decay'], 
                                               n_epochs = self.training_params['n_epochs'],
                                               diameter = self.training_params['diameter'],
                                               model_name = self.training_params['model_name'])
        diam_labels = self.model.diam_labels #.copy()
        # run model on next image 
        io._add_model(self, self.new_model_path, load_model=False)
        self.new_model_ind = len(self.model_strings)
        self.autorun = True
        if self.autorun:
            channels = self.channels.copy()
            self.clear_all()
            self.get_next_image(load_seg=True)
            # keep same channels
            self.ChannelChoose[0].setCurrentIndex(channels[0])
            self.ChannelChoose[1].setCurrentIndex(channels[1])
            self.diameter = diam_labels
            self.Diameter.setText('%0.2f'%self.diameter)        
            self.logger.info(f'>>>> diameter set to diam_labels ( = {diam_labels: 0.3f} )')
            self.compute_segmentation()
        self.logger.info(f'!!! computed masks for {os.path.split(self.filename)[1]} from new model !!!')
        
    def get_thresholds(self):
        try:
            flow_threshold = float(self.flow_threshold.text())
            cellprob_threshold = float(self.cellprob_threshold.text())
            if flow_threshold==0.0 or self.NZ>1:
                flow_threshold = None    
            return flow_threshold, cellprob_threshold
        except Exception as e:
            print('flow threshold or cellprob threshold not a valid number, setting to defaults')
            self.flow_threshold.setText('0.4')
            self.cellprob_threshold.setText('0.0')
            return 0.4, 0.0

    def compute_cprob(self):
        if self.recompute_masks:
            flow_threshold, cellprob_threshold = self.get_thresholds()
            if flow_threshold is None:
                self.logger.info('computing masks with cell prob=%0.3f, no flow error threshold'%
                        (cellprob_threshold))
            else:
                self.logger.info('computing masks with cell prob=%0.3f, flow error threshold=%0.3f'%
                        (cellprob_threshold, flow_threshold))
            maski = dynamics.compute_masks(self.flows[4][:-1], 
                                            self.flows[4][-1],
                                            p=self.flows[3].copy(),
                                            cellprob_threshold=cellprob_threshold,
                                            flow_threshold=flow_threshold,
                                            resize=self.cellpix.shape[-2:])[0]
            
            self.masksOn = True
            if not self.OCheckBox.isChecked():
                self.MCheckBox.setChecked(True)
            if maski.ndim<3:
                maski = maski[np.newaxis,...]
            self.logger.info('%d cells found'%(len(np.unique(maski)[1:])))
            io._masks_to_gui(self, maski, outlines=None)
            self.show()

    def compute_denoise_model(self, model_type=None):
        self.progress.setValue(0)
        if 1:
            tic=time.time()
            nstr = "cyto3" if self.DenoiseChoose.currentText()=="one-click" else "nuclei"
            print(model_type)
            model_name = model_type + "_" + nstr
            # denoising model
            self.denoise_model = denoise.DenoiseModel(gpu=self.useGPU.isChecked(), 
                                                      model_type=model_name)
            self.progress.setValue(10)
            
            # params
            channels = self.get_channels()
            self.diameter = float(self.Diameter.text())
            normalize_params = self.get_normalize_params()
            print("GUI_INFO: channels: ", channels)
            print("GUI_INFO: normalize_params: ", normalize_params)
            print("GUI_INFO: diameter: ", self.diameter)
            
            data = self.stack[0].copy() 
            self.Ly, self.Lx = data.shape[:2]   
            if model_name=="upsample_cyto3":
                # get upsampling factor
                if self.diameter >= 30.:
                    print("GUI_ERROR: cannot upsample, already set to 30 pixel diameter")
                    self.progress.setValue(0)
                    return
                self.ratio = 30. / self.diameter
                print("GUI_WARNING: upsampling image, this will also duplicate mask layer and resize it, will use more RAM")
                print(f"GUI_INFO: upsampling image to 30 pixel diameter ({self.ratio:0.2f} times)")
                self.Lyr, self.Lxr = int(self.Ly*self.ratio), int(self.Lx*self.ratio)
                self.Ly0, self.Lx0 = self.Ly, self.Lx
                data = resize_image(data, Ly=self.Lyr, Lx=self.Lxr)
                
                # make resized masks
                if not hasattr(self, "cellpix_orig"):
                    self.cellpix_orig = self.cellpix.copy()
                    self.outpix_orig = self.outpix.copy()
                self.cellpix_resize = cv2.resize(self.cellpix_orig[0], (self.Lxr, self.Lyr), 
                                                 interpolation=cv2.INTER_NEAREST)[np.newaxis,:,:]
                outlines = masks_to_outlines(self.cellpix_resize[0])[np.newaxis,:,:]
                self.outpix_resize = outlines * self.cellpix_resize
        
                #self.outpix_resize = resize_image(self.outpix_orig[0], Ly=self.Lyr, Lx=self.Lxr)[np.newaxis,:,:]
            else:
                # return to original masks
                if self.upsampled:
                    self.cellpix = self.cellpix_orig.copy()
                    self.outpix = self.outpix_orig.copy()
                    print(self.cellpix.shape)
                self.Lyr, self.Lxr = self.Ly, self.Lx
                
            img_norm = self.denoise_model.eval(data, channels=channels,
                                               diameter=self.diameter,
                                               normalize=normalize_params)
            if img_norm.ndim==2:
                img_norm = img_norm[:,:,np.newaxis]

            self.progress.setValue(100)
            self.logger.info(f'{model_name} finished in %0.3f sec'%(time.time()-tic))
            
            # compute saturation
            percentile = normalize_params["percentile"]
            img_norm_min = img_norm.min()
            img_norm_max = img_norm.max()
            chan = [0] if channels[0]==0 else [channels[0]-1, channels[1]-1]
            for c in range(img_norm.shape[-1]):
                if np.ptp(img_norm[...,c]) > 1e-3:
                    img_norm[...,c] -= img_norm_min
                    img_norm[...,c] /= (img_norm_max - img_norm_min)
                x01 = np.percentile(img_norm[:,:,c], percentile[0]) * 255.
                x99 = np.percentile(img_norm[:,:,c], percentile[1]) * 255.
                self.saturation[chan[c]][0] = [x01, x99]
            img_norm *= 255.
            self.autobtn.setChecked(True)

            # assign to denoised channels
            self.stack_filtered = np.zeros((1, self.Lyr, self.Lxr, self.stack.shape[-1]), "float32")
            if len(chan)==1 and self.nchan > 1:
                self.stack_filtered[0] = np.tile(img_norm, (1,1,self.nchan))
            else:
                for i,c in enumerate(chan):
                    self.stack_filtered[0,:,:,c] = img_norm[:,:,i]
              
            # if denoised in grayscale, show in grayscale
            if channels[0]==0:
                self.RGBDropDown.setCurrentIndex(4)
            self.ViewDropDown.model().item(3).setEnabled(True)
            self.ViewDropDown.setCurrentIndex(3)    

            # draw plot
            if model_name=="upsample_cyto3":
                self.denoised = False
                self.upsampled = True 
                self.resize = True
                self.diameter = 30.
                self.Diameter.setText("30.")
                self.draw_layer()
                self.update_scale()
                self.update_layer()
            else:
                self.denoised = True
                # if previously upsampled, redraw
                if self.upsampled:
                    self.draw_layer()
                    self.update_layer()
                self.upsampled = False
                self.resize = False
            self.update_plot()
            
        #except Exception as e:
        #    print('ERROR: %s'%e)


            
    def compute_segmentation(self, custom=False, model_name=None):
        self.progress.setValue(0)
        if 1:
            tic=time.time()
            self.clear_all()
            self.flows = [[],[],[]]
            self.initialize_model(model_name=model_name, custom=custom)
            self.progress.setValue(10)
            do_3D = False
            stitch_threshold = False
            
            channels = self.get_channels()
            if self.denoised or self.upsampled:
                data = self.stack_filtered[0].copy()
                if channels[1]!=0:
                    channels = [1,2] # assuming aligned with denoising
            else:
                data = self.stack[0].copy()
            flow_threshold, cellprob_threshold = self.get_thresholds()
            self.diameter = float(self.Diameter.text())
            normalize_params = self.get_normalize_params()
            print(normalize_params)
            try:
                masks, flows = self.model.eval(data, 
                                                channels=channels,
                                                diameter=self.diameter,
                                                cellprob_threshold=cellprob_threshold,
                                                flow_threshold=flow_threshold,
                                                do_3D=do_3D,
                                                normalize=normalize_params,
                                                stitch_threshold=stitch_threshold, 
                                                progress=self.progress)[:2]
            except Exception as e:
                print('NET ERROR: %s'%e)
                self.progress.setValue(0)
                return

            self.progress.setValue(75)
            
            
            # convert flows to uint8 and resize to original image size
            flows_new = []
            flows_new.append(flows[0].copy()) # RGB flow
            flows_new.append((np.clip(normalize99(flows[2].copy()), 0, 1) * 255).astype(np.uint8)) # cellprob
            if self.upsampled:
                self.Ly, self.Lx = self.Lyr, self.Lxr 
            if flows_new[0].shape[:2] != (self.Ly, self.Lx):
                self.flows = []
                for j in range(2):
                    self.flows.append(resize_image(self.flows[j], Ly=self.Ly, 
                                                    Lx=self.Lx,
                                                    interpolation=cv2.INTER_NEAREST))
            else:
                self.flows = flows_new
                
            # add first axis
            masks = masks[np.newaxis,...]
            self.flows = [self.flows[n][np.newaxis,...] for n in range(len(self.flows))]
                
            self.logger.info('%d cells found with model in %0.3f sec'%(len(np.unique(masks)[1:]), time.time()-tic))
            self.progress.setValue(80)
            z=0
            self.masksOn = True
            self.MCheckBox.setChecked(True)
            
            io._masks_to_gui(self, masks, outlines=None)
            self.progress.setValue(100)

            if not do_3D and not stitch_threshold > 0:
                self.recompute_masks = True
            else:
                self.recompute_masks = False
        #except Exception as e:
        #    print('ERROR: %s'%e)
=======
"""
Copright © 2023 Howard Hughes Medical Institute, Authored by Carsen Stringer and Marius Pachitariu.
"""

import sys, os, pathlib, warnings, datetime, tempfile, glob, time
import gc
from natsort import natsorted
from tqdm import tqdm, trange

from qtpy import QtGui, QtCore, QtWidgets
from superqt import QRangeSlider
from qtpy.QtCore import Qt as Qtp
from qtpy.QtWidgets import QMainWindow, QApplication, QWidget, QScrollBar, QSlider, QComboBox, QGridLayout, QPushButton, QFrame, QCheckBox, QLabel, QProgressBar, QLineEdit, QMessageBox, QGroupBox
import pyqtgraph as pg
from pyqtgraph import GraphicsScene

import numpy as np
from scipy.stats import mode
import cv2

from . import guiparts, menus, io
from .. import models, core, dynamics, version
from ..utils import download_url_to_file, masks_to_outlines, diameters 
from ..io import get_image_files, imsave, imread
from ..transforms import resize_image, normalize99 #fixed import
from ..plot import disk

try:
    import matplotlib.pyplot as plt
    MATPLOTLIB = True
except:
    MATPLOTLIB = False

try:
    from google.cloud import storage
    os.environ['GOOGLE_APPLICATION_CREDENTIALS'] = os.path.join(os.path.dirname(os.path.realpath(__file__)),
                                                        'key/cellpose-data-writer.json')
    SERVER_UPLOAD = True
except:
    SERVER_UPLOAD = False

#Define possible models; can we make a master list in another file to use in models and main? 
    
class QHLine(QFrame):
    def __init__(self):
        super(QHLine, self).__init__()
        self.setFrameShape(QFrame.HLine)
        self.setFrameShadow(QFrame.Sunken)

def avg3d(C):
    """ smooth value of c across nearby points
        (c is center of grid directly below point)
        b -- a -- b
        a -- c -- a
        b -- a -- b
    """
    Ly, Lx = C.shape
    # pad T by 2
    T = np.zeros((Ly+2, Lx+2), np.float32)
    M = np.zeros((Ly, Lx), np.float32)
    T[1:-1, 1:-1] = C.copy()
    y,x = np.meshgrid(np.arange(0,Ly,1,int), np.arange(0,Lx,1,int), indexing='ij')
    y += 1
    x += 1
    a = 1./2 #/(z**2 + 1)**0.5
    b = 1./(1+2**0.5) #(z**2 + 2)**0.5
    c = 1.
    M = (b*T[y-1, x-1] + a*T[y-1, x] + b*T[y-1, x+1] +
         a*T[y, x-1]   + c*T[y, x]   + a*T[y, x+1] +
         b*T[y+1, x-1] + a*T[y+1, x] + b*T[y+1, x+1])
    M /= 4*a + 4*b + c
    return M

def interpZ(mask, zdraw):
    """ find nearby planes and average their values using grid of points
        zfill is in ascending order
    """
    ifill = np.ones(mask.shape[0], "bool")
    zall = np.arange(0, mask.shape[0], 1, int)
    ifill[zdraw] = False
    zfill = zall[ifill]
    zlower = zdraw[np.searchsorted(zdraw, zfill, side='left')-1]
    zupper = zdraw[np.searchsorted(zdraw, zfill, side='right')]
    for k,z in enumerate(zfill):
        Z = zupper[k] - zlower[k]
        zl = (z-zlower[k])/Z
        plower = avg3d(mask[zlower[k]]) * (1-zl)
        pupper = avg3d(mask[zupper[k]]) * zl
        mask[z] = (plower + pupper) > 0.33
        #Ml, norml = avg3d(mask[zlower[k]], zl)
        #Mu, normu = avg3d(mask[zupper[k]], 1-zl)
        #mask[z] = (Ml + Mu) / (norml + normu)  > 0.5
    return mask, zfill


def make_bwr():
    # make a bwr colormap
    b = np.append(255*np.ones(128), np.linspace(0, 255, 128)[::-1])[:,np.newaxis]
    r = np.append(np.linspace(0, 255, 128), 255*np.ones(128))[:,np.newaxis]
    g = np.append(np.linspace(0, 255, 128), np.linspace(0, 255, 128)[::-1])[:,np.newaxis]
    color = np.concatenate((r,g,b), axis=-1).astype(np.uint8)
    bwr = pg.ColorMap(pos=np.linspace(0.0,255,256), color=color)
    return bwr

def make_spectral():
    # make spectral colormap
    r = np.array([0,4,8,12,16,20,24,28,32,36,40,44,48,52,56,60,64,68,72,76,80,84,88,92,96,100,104,108,112,116,120,124,128,128,128,128,128,128,128,128,128,128,128,128,128,128,128,128,128,120,112,104,96,88,80,72,64,56,48,40,32,24,16,8,0,0,0,0,0,0,0,0,0,0,0,0,0,0,0,0,0,0,0,0,0,0,0,0,0,0,0,0,0,0,0,0,0,3,7,11,15,19,23,27,31,35,39,43,47,51,55,59,63,67,71,75,79,83,87,91,95,99,103,107,111,115,119,123,127,131,135,139,143,147,151,155,159,163,167,171,175,179,183,187,191,195,199,203,207,211,215,219,223,227,231,235,239,243,247,251,255,255,255,255,255,255,255,255,255,255,255,255,255,255,255,255,255,255,255,255,255,255,255,255,255,255,255,255,255,255,255,255,255,255,255,255,255,255,255,255,255,255,255,255,255,255,255,255,255,255,255,255,255,255,255,255,255,255,255,255,255,255,255,255,255,255,255,255,255,255,255,255,255,255,255,255,255,255,255,255,255,255,255,255,255,255,255,255,255,255,255,255,255,255,255,255])
    g = np.array([0,1,2,3,4,5,6,7,8,9,10,9,9,8,8,7,7,6,6,5,5,5,4,4,3,3,2,2,1,1,0,0,0,7,15,23,31,39,47,55,63,71,79,87,95,103,111,119,127,135,143,151,159,167,175,183,191,199,207,215,223,231,239,247,255,247,239,231,223,215,207,199,191,183,175,167,159,151,143,135,128,129,131,132,134,135,137,139,140,142,143,145,147,148,150,151,153,154,156,158,159,161,162,164,166,167,169,170,172,174,175,177,178,180,181,183,185,186,188,189,191,193,194,196,197,199,201,202,204,205,207,208,210,212,213,215,216,218,220,221,223,224,226,228,229,231,232,234,235,237,239,240,242,243,245,247,248,250,251,253,255,251,247,243,239,235,231,227,223,219,215,211,207,203,199,195,191,187,183,179,175,171,167,163,159,155,151,147,143,139,135,131,127,123,119,115,111,107,103,99,95,91,87,83,79,75,71,67,63,59,55,51,47,43,39,35,31,27,23,19,15,11,7,3,0,8,16,24,32,41,49,57,65,74,82,90,98,106,115,123,131,139,148,156,164,172,180,189,197,205,213,222,230,238,246,254])
    b = np.array([0,7,15,23,31,39,47,55,63,71,79,87,95,103,111,119,127,135,143,151,159,167,175,183,191,199,207,215,223,231,239,247,255,255,255,255,255,255,255,255,255,255,255,255,255,255,255,255,255,255,255,255,255,255,255,255,255,255,255,255,255,255,255,255,255,251,247,243,239,235,231,227,223,219,215,211,207,203,199,195,191,187,183,179,175,171,167,163,159,155,151,147,143,139,135,131,128,126,124,122,120,118,116,114,112,110,108,106,104,102,100,98,96,94,92,90,88,86,84,82,80,78,76,74,72,70,68,66,64,62,60,58,56,54,52,50,48,46,44,42,40,38,36,34,32,30,28,26,24,22,20,18,16,14,12,10,8,6,4,2,0,0,0,0,0,0,0,0,0,0,0,0,0,0,0,0,0,0,0,0,0,0,0,0,0,0,0,0,0,0,0,0,0,0,0,0,0,0,0,0,0,0,0,0,0,0,0,0,0,0,0,0,0,0,0,0,0,0,0,0,0,0,0,0,0,8,16,24,32,41,49,57,65,74,82,90,98,106,115,123,131,139,148,156,164,172,180,189,197,205,213,222,230,238,246,254])
    color = (np.vstack((r,g,b)).T).astype(np.uint8)
    spectral = pg.ColorMap(pos=np.linspace(0.0,255,256), color=color)
    return spectral
    

def make_cmap(cm=0):
    # make a single channel colormap
    r = np.arange(0,256)
    color = np.zeros((256,3))
    color[:,cm] = r
    color = color.astype(np.uint8)
    cmap = pg.ColorMap(pos=np.linspace(0.0,255,256), color=color)
    return cmap

global logger
def run():
    from ..io import logger_setup
    global logger
    logger, log_file = logger_setup()
    # Always start by initializing Qt (only once per application)
    warnings.filterwarnings("ignore")
    app = QApplication(sys.argv)
    icon_path = pathlib.Path.home().joinpath('.cellpose', 'logo.png')
    guip_path = pathlib.Path.home().joinpath('.cellpose', 'cellpose_gui.png')
    style_path = pathlib.Path.home().joinpath('.cellpose', 'style_choice.npy')
    if not icon_path.is_file():
        cp_dir = pathlib.Path.home().joinpath('.cellpose')
        cp_dir.mkdir(exist_ok=True)
        print('downloading logo')
        download_url_to_file('https://www.cellpose.org/static/images/cellpose_transparent.png', icon_path, progress=True)
    if not guip_path.is_file():
        print('downloading help window image')
        download_url_to_file('https://www.cellpose.org/static/images/cellpose_gui.png', guip_path, progress=True)
    if not style_path.is_file():
        print('downloading style classifier')
        download_url_to_file('https://www.cellpose.org/static/models/style_choice.npy', style_path, progress=True)
    icon_path = str(icon_path.resolve())
    app_icon = QtGui.QIcon()
    app_icon.addFile(icon_path, QtCore.QSize(16, 16))
    app_icon.addFile(icon_path, QtCore.QSize(24, 24))
    app_icon.addFile(icon_path, QtCore.QSize(32, 32))
    app_icon.addFile(icon_path, QtCore.QSize(48, 48))
    app_icon.addFile(icon_path, QtCore.QSize(64, 64))
    app_icon.addFile(icon_path, QtCore.QSize(256, 256))
    app.setWindowIcon(app_icon)

    # models.download_model_weights() # does not exist
    MainW(image=None)
    ret = app.exec_()
    sys.exit(ret)

def get_unique_points(set):
    cps = np.zeros((len(set),3), np.int32)
    for k,pp in enumerate(set):
        cps[k,:] = np.array(pp)
    set = list(np.unique(cps, axis=0))
    return set

class MainW(QMainWindow):
    def __init__(self, image=None):
        super(MainW, self).__init__()

        pg.setConfigOptions(imageAxisOrder="row-major")
        self.setGeometry(50, 50, 1200, 1000)
        self.setWindowTitle(f"cellpose v{version}")
        self.cp_path = os.path.dirname(os.path.realpath(__file__))
        app_icon = QtGui.QIcon()
        icon_path = pathlib.Path.home().joinpath('.cellpose', 'logo.png')
        icon_path = str(icon_path.resolve())
        app_icon.addFile(icon_path, QtCore.QSize(16, 16))
        app_icon.addFile(icon_path, QtCore.QSize(24, 24))
        app_icon.addFile(icon_path, QtCore.QSize(32, 32))
        app_icon.addFile(icon_path, QtCore.QSize(48, 48))
        app_icon.addFile(icon_path, QtCore.QSize(64, 64))
        app_icon.addFile(icon_path, QtCore.QSize(256, 256))
        self.setWindowIcon(app_icon)

        menus.mainmenu(self)
        menus.editmenu(self)
        menus.modelmenu(self)
        menus.helpmenu(self)

        self.setStyleSheet("QMainWindow {background: 'black';}")
        self.stylePressed = ("QPushButton {Text-align: left; "
                             "background-color: rgb(150,50,150); "
                             "border-color: white;"
                             "color:white;}")
        self.styleUnpressed = ("QPushButton {Text-align: left; "
                               "background-color: rgb(50,50,50); "
                                "border-color: white;"
                               "color:white;}")
        self.styleInactive = ("QPushButton {Text-align: left; "
                              "background-color: rgb(30,30,30); "
                             "border-color: white;"
                              "color:rgb(80,80,80);}")
        self.loaded = False

        # ---- MAIN WIDGET LAYOUT ---- #
        self.cwidget = QWidget(self)
        self.l0 = QGridLayout()
        self.cwidget.setLayout(self.l0)
        self.setCentralWidget(self.cwidget)
        self.l0.setVerticalSpacing(6)

        self.imask = 0

        b = self.make_buttons()

        # ---- drawing area ---- #
        self.win = pg.GraphicsLayoutWidget()
        
        self.l0.addWidget(self.win, 0, 9, b, 30)
        self.win.scene().sigMouseClicked.connect(self.plot_clicked)
        self.win.scene().sigMouseMoved.connect(self.mouse_moved)
        self.make_viewbox()
        self.make_orthoviews()
        self.l0.setColumnStretch(10, 1)
        bwrmap = make_bwr()
        self.bwr = bwrmap.getLookupTable(start=0.0, stop=255.0, alpha=False)
        self.cmap = []
        # spectral colormap
        self.cmap.append(make_spectral().getLookupTable(start=0.0, stop=255.0, alpha=False))
        # single channel colormaps
        for i in range(3):
            self.cmap.append(make_cmap(i).getLookupTable(start=0.0, stop=255.0, alpha=False))

        if MATPLOTLIB:
            self.colormap = (plt.get_cmap('gist_ncar')(np.linspace(0.0,.9,1000000)) * 255).astype(np.uint8)
            np.random.seed(42) # make colors stable
            self.colormap = self.colormap[np.random.permutation(1000000)]
        else:
            np.random.seed(42) # make colors stable
            self.colormap = ((np.random.rand(1000000,3)*0.8+0.1)*255).astype(np.uint8)
        self.reset()

        self.is_stack = True # always loading images of same FOV
        # if called with image, load it
        if image is not None:
            self.filename = image
            io._load_image(self, self.filename)

        # training settings
        d = datetime.datetime.now()
        self.training_params = {'model_index': 0,
                                'learning_rate': 0.1, 
                                'weight_decay': 0.0001, 
                                'n_epochs': 100,
                                'model_name': 'CP' + d.strftime("_%Y%m%d_%H%M%S")
                               }

        self.setAcceptDrops(True)
        self.win.show()
        self.show()

    def help_window(self):
        HW = guiparts.HelpWindow(self)
        HW.show()

    def train_help_window(self):
        THW = guiparts.TrainHelpWindow(self)
        THW.show()

    def gui_window(self):
        EG = guiparts.ExampleGUI(self)
        EG.show()

    def make_buttons(self):
        label_style = """QLabel{
                            color: white
                            } 
                         QToolTip { 
                           background-color: black; 
                           color: white; 
                           border: black solid 1px
                           }"""
        self.boldfont = QtGui.QFont("Arial", 12, QtGui.QFont.Bold)
        self.medfont = QtGui.QFont("Arial", 10)
        self.smallfont = QtGui.QFont("Arial", 8)
        self.headings = ('color: rgb(150,255,150);')
        self.dropdowns = ("color: white;"
                        "background-color: rgb(40,40,40);"
                        "selection-color: white;"
                        "selection-background-color: rgb(50,100,50);")
        self.checkstyle = "color: rgb(190,190,190);"

        label = QLabel('Views:')#[\u2191 \u2193]')
        label.setStyleSheet(self.headings)
        label.setFont(self.boldfont)
        self.l0.addWidget(label, 0,0,1,4)

        label = QLabel('[up/down or W/S]')
        label.setStyleSheet(label_style)
        label.setFont(self.smallfont)
        self.l0.addWidget(label, 1,0,1,4)

        
        b=2
        self.view = 0 # 0=image, 1=flowsXY, 2=flowsZ, 3=cellprob
        self.color = 0 # 0=RGB, 1=gray, 2=R, 3=G, 4=B
        self.RGBDropDown = QComboBox()
        self.RGBDropDown.addItems(["RGB","red=R","green=G","blue=B","gray","spectral"])
        self.RGBDropDown.setFont(self.medfont)
        self.RGBDropDown.currentIndexChanged.connect(self.color_choose)
        #self.RGBDropDown.setFixedWidth(60)
        self.RGBDropDown.setStyleSheet(self.dropdowns)
        

        self.l0.addWidget(self.RGBDropDown, b,0,1,4)
        label = QLabel('[press R / G / B to \n toggle RGB and color ]')
        label.setStyleSheet(label_style)
        label.setFont(self.smallfont)
        self.l0.addWidget(label, b,4,1,4)

        label = QLabel('[pageup/down]')
        label.setStyleSheet(label_style)
        label.setFont(self.smallfont)
        self.l0.addWidget(label, b+1,0,1,5)
        self.RGBChoose = guiparts.RGBRadioButtons(self, b+2,0)
        

        b+=3

        self.resize = -1
        self.X2 = 0

        b+=1
        line = QHLine()
        line.setStyleSheet('color: white;')
        self.l0.addWidget(line, b,0,1,9)
        b+=1
        label = QLabel('Drawing:')
        label.setStyleSheet(self.headings)
        label.setFont(self.boldfont)
        self.l0.addWidget(label, b,0,1,9)

        b+=1
        self.brush_size = 3
        self.BrushChoose = QComboBox()
        self.BrushChoose.addItems(["1","3","5","7","9"])
        self.BrushChoose.currentIndexChanged.connect(self.brush_choose)
        self.BrushChoose.setFixedWidth(60)
        self.BrushChoose.setStyleSheet(self.dropdowns)
        self.BrushChoose.setFont(self.medfont)
        self.l0.addWidget(self.BrushChoose, b, 2,1,3)
        label = QLabel('brush size:')
        label.setStyleSheet(label_style)
        label.setFont(self.medfont)
        self.l0.addWidget(label, b,0,1,2)

        # turn on drawing for 3D
        self.SCheckBox = QCheckBox('single stroke')
        self.SCheckBox.setStyleSheet(self.checkstyle)
        self.SCheckBox.setFont(self.medfont)
        self.SCheckBox.toggled.connect(self.autosave_on)
        self.l0.addWidget(self.SCheckBox, b,5,1,3)

        
        b+=1
        # turn off masks
        self.layer_off = False
        self.masksOn = True
        self.MCheckBox = QCheckBox('MASKS ON [X]')
        self.MCheckBox.setStyleSheet(self.checkstyle)
        self.MCheckBox.setFont(self.medfont)
        self.MCheckBox.setChecked(True)
        self.MCheckBox.toggled.connect(self.toggle_masks)
        self.l0.addWidget(self.MCheckBox, b,0,1,5)

        # turn off outlines
        self.outlinesOn = False # turn off by default
        self.OCheckBox = QCheckBox('outlines on [Z]')
        self.OCheckBox.setStyleSheet(self.checkstyle)
        self.OCheckBox.setFont(self.medfont)
        self.l0.addWidget(self.OCheckBox, b,5,1,4)
        self.OCheckBox.setChecked(False)
        self.OCheckBox.toggled.connect(self.toggle_masks) 

        # buttons for deleting multiple cells
        b += 1
        label = QLabel('Delete ROIs:')
        label.setStyleSheet(label_style)
        label.setFont(self.medfont)
        self.l0.addWidget(label, b, 0,1,3)
        b+=1
        self.DeleteMultipleROIButton = QPushButton('delete multiple')
        self.DeleteMultipleROIButton.clicked.connect(self.delete_multiple_cells)
        self.l0.addWidget(self.DeleteMultipleROIButton, b, 0, 1, 2) #r, c, rowspan, colspan
        self.DeleteMultipleROIButton.setEnabled(False)
        self.DeleteMultipleROIButton.setStyleSheet(self.styleInactive)
        self.DeleteMultipleROIButton.setFont(self.smallfont)
        self.DeleteMultipleROIButton.setFixedWidth(75)

        self.MakeDeletionRegionButton = QPushButton('select region')
        self.MakeDeletionRegionButton.clicked.connect(self.remove_region_cells)
        self.l0.addWidget(self.MakeDeletionRegionButton, b, 2, 1, 3)
        self.MakeDeletionRegionButton.setEnabled(False)
        self.MakeDeletionRegionButton.setStyleSheet(self.styleInactive)
        self.MakeDeletionRegionButton.setFont(self.smallfont)
        self.MakeDeletionRegionButton.setFixedWidth(75)

        self.DoneDeleteMultipleROIButton = QPushButton('done')
        self.DoneDeleteMultipleROIButton.clicked.connect(self.done_remove_multiple_cells)
        self.l0.addWidget(self.DoneDeleteMultipleROIButton, b, 5, 1, 2)
        self.DoneDeleteMultipleROIButton.setEnabled(False)
        self.DoneDeleteMultipleROIButton.setStyleSheet(self.styleInactive)
        self.DoneDeleteMultipleROIButton.setFont(self.smallfont)
        self.DoneDeleteMultipleROIButton.setFixedWidth(40)

        self.CancelDeleteMultipleROIButton = QPushButton('cancel')
        self.CancelDeleteMultipleROIButton.clicked.connect(self.cancel_remove_multiple)
        self.l0.addWidget(self.CancelDeleteMultipleROIButton, b, 7, 1, 2)
        self.CancelDeleteMultipleROIButton.setEnabled(False)
        self.CancelDeleteMultipleROIButton.setStyleSheet(self.styleInactive)
        self.CancelDeleteMultipleROIButton.setFont(self.smallfont)
        self.CancelDeleteMultipleROIButton.setFixedWidth(40)
        
        b+=1
        line = QHLine()
        line.setStyleSheet('color: white;')
        self.l0.addWidget(line, b,0,1,9)
        b+=1
        label = QLabel('Segmentation:')
        label.setStyleSheet(self.headings)
        label.setFont(self.boldfont)
        self.l0.addWidget(label, b,0,1,9)
        
        # use GPU
        self.useGPU = QCheckBox('use GPU')
        self.useGPU.setStyleSheet(self.checkstyle)
        self.useGPU.setFont(self.medfont)
        self.useGPU.setToolTip('if you have specially installed the <i>cuda</i> version of torch, then you can activate this')
        self.check_gpu()
        self.l0.addWidget(self.useGPU, b,5,1,4)

        b+=1
        self.diameter = 30
        label = QLabel('cell diameter (pixels) (click ENTER):')
        label.setStyleSheet(label_style)
        label.setFont(self.medfont)
        label.setToolTip('you can manually enter the approximate diameter for your cells, \nor press “calibrate” to let the model estimate it. \nThe size is represented by a disk at the bottom of the view window \n(can turn this disk off by unchecking “scale disk on”)')
        self.l0.addWidget(label, b, 0,1,9)
        self.Diameter = QLineEdit()
        self.Diameter.setToolTip('you can manually enter the approximate diameter for your cells, \nor press “calibrate” to let the model estimate it. \nThe size is represented by a disk at the bottom of the view window \n(can turn this disk off by unchecking “scale disk on”)')
        self.Diameter.setText(str(self.diameter))
        self.Diameter.setFont(self.medfont)
        self.Diameter.returnPressed.connect(self.compute_scale)
        self.Diameter.setFixedWidth(50)
        b+=1
        self.l0.addWidget(self.Diameter, b,0,1,5)

        # recompute model
        self.SizeButton = QPushButton('  calibrate')
        self.SizeButton.clicked.connect(self.calibrate_size)
        self.l0.addWidget(self.SizeButton, b,5,1,4)
        self.SizeButton.setEnabled(False)
        self.SizeButton.setStyleSheet(self.styleInactive)
        self.SizeButton.setFont(self.boldfont)

        ### fast mode
        #self.NetAvg = QComboBox()
        #self.NetAvg.addItems(['average 4 nets', 'run 1 net', '+ turn off resample (fast)'])
        #self.NetAvg.setFont(self.medfont)
        #self.NetAvg.setToolTip('average 4 different fit networks (default); run 1 network (faster); or run 1 net + turn off resample (fast)')
        #self.l0.addWidget(self.NetAvg, b,5,1,4)

        
        b+=1
        # choose channel
        self.ChannelChoose = [QComboBox(), QComboBox()]
        self.ChannelChoose[0].addItems(['0: gray', '1: red', '2: green','3: blue'])
        self.ChannelChoose[1].addItems(['0: none', '1: red', '2: green', '3: blue'])
        cstr = ['chan to segment:', 'chan2 (optional): ']
        for i in range(2):
            #self.ChannelChoose[i].setFixedWidth(70)
            self.ChannelChoose[i].setStyleSheet(self.dropdowns)
            self.ChannelChoose[i].setFont(self.medfont)
            label = QLabel(cstr[i])
            label.setStyleSheet(label_style)
            label.setFont(self.medfont)
            if i==0:
                label.setToolTip('this is the channel in which the cytoplasm or nuclei exist that you want to segment')
                self.ChannelChoose[i].setToolTip('this is the channel in which the cytoplasm or nuclei exist that you want to segment')
            else:
                label.setToolTip('if <em>cytoplasm</em> model is chosen, and you also have a nuclear channel, then choose the nuclear channel for this option')
                self.ChannelChoose[i].setToolTip('if <em>cytoplasm</em> model is chosen, and you also have a nuclear channel, then choose the nuclear channel for this option')
            self.l0.addWidget(label, b,0,1,5)
            self.l0.addWidget(self.ChannelChoose[i], b,5,1,4)
            b+=1

        # post-hoc paramater tuning

        b+=1
        label = QLabel('flow_threshold:')
        label.setToolTip('threshold on flow error to accept a mask (set higher to get more cells, e.g. in range from (0.1, 3.0), OR set to 0.0 to turn off so no cells discarded);\n press enter to recompute if model already run')
        label.setStyleSheet(label_style)
        label.setFont(self.medfont)
        self.l0.addWidget(label, b, 0,1,5)
        self.flow_threshold = QLineEdit()
        self.flow_threshold.setText('0.4')
        self.flow_threshold.returnPressed.connect(self.compute_cprob)
        self.flow_threshold.setFixedWidth(70)
        self.l0.addWidget(self.flow_threshold, b,5,1,4)

        b+=1
        label = QLabel('cellprob_threshold:')
        label.setToolTip('threshold on cellprob output to seed cell masks (set lower to include more pixels or higher to include fewer, e.g. in range from (-6, 6)); \n press enter to recompute if model already run')
        label.setStyleSheet(label_style)
        label.setFont(self.medfont)
        self.l0.addWidget(label, b, 0,1,5)
        self.cellprob_threshold = QLineEdit()
        self.cellprob_threshold.setText('0.0')
        self.cellprob_threshold.returnPressed.connect(self.compute_cprob)
        self.cellprob_threshold.setFixedWidth(70)
        self.l0.addWidget(self.cellprob_threshold, b,5,1,4)

        b+=1
        label = QLabel('stitch_threshold:')
        label.setToolTip('for 3D volumes, turn on stitch_threshold to stitch masks across planes instead of running cellpose in 3D (see docs for details)')
        label.setStyleSheet(label_style)
        label.setFont(self.medfont)
        self.l0.addWidget(label, b, 0,1,5)
        self.stitch_threshold = QLineEdit()
        self.stitch_threshold.setText('0.0')
        #self.cellprob_threshold.returnPressed.connect(self.compute_cprob)
        self.stitch_threshold.setFixedWidth(70)
        self.l0.addWidget(self.stitch_threshold, b,5,1,4)

        b+=1
        self.GB = QGroupBox('model zoo')
        self.GB.setStyleSheet("QGroupBox { border: 1px solid white; color:white; padding: 10px 0px;}")
        self.GBg = QGridLayout()
        self.GB.setLayout(self.GBg)

        # compute segmentation with general models
        self.net_text = ['cyto','nuclei','tissuenet','livecell', 'cyto2']
        nett = ['cellpose cyto model', 
                'cellpose nuclei model',
                'tissuenet cell model\n(non-commercial use only)',
                'livecell model\n(non-commercial use only)',
                'cellpose cyto2 model']
        self.StyleButtons = []
        for j in range(len(self.net_text)):
            self.StyleButtons.append(guiparts.ModelButton(self, self.net_text[j], self.net_text[j]))
            self.GBg.addWidget(self.StyleButtons[-1], 0,2*j,1,2)
            if j < 4:
                self.StyleButtons[-1].setFixedWidth(45)
            else:
                self.StyleButtons[-1].setFixedWidth(35)
            self.StyleButtons[-1].setToolTip(nett[j])

        # compute segmentation with style model
        self.net_text.extend(['CP', 'CPx', 'TN1', 'TN2', 'TN3', #'TN-p','TN-gi','TN-i',
                         'LC1', 'LC2', 'LC3', 'LC4', #'LC-g','LC-e','LC-r','LC-n',
                        ])
        nett = ['cellpose cyto fluorescent', 'cellpose other', 'tissuenet 1\n(non-commercial use only)', 
                'tissuenet 2\n(non-commercial use only)', 'tissuenet 3\n(non-commercial use only)',
                'livecell A172 + SKOV3\n(non-commercial use only)', 'livecell various\n(non-commercial use only)', 
                'livecell BV2 + SkBr3\n(non-commercial use only)', 'livecell SHSY5Y\n(non-commercial use only)']
        for j in range(9):
            self.StyleButtons.append(guiparts.ModelButton(self, self.net_text[j+5], self.net_text[j+5]))
            self.GBg.addWidget(self.StyleButtons[-1], 1,j,1,1)
            self.StyleButtons[-1].setFixedWidth(22)
            self.StyleButtons[-1].setToolTip(nett[j])

        self.StyleToModel = QPushButton(' compute style and run suggested model')
        self.StyleToModel.setStyleSheet(self.styleInactive)
        self.StyleToModel.clicked.connect(self.suggest_model)
        self.StyleToModel.setToolTip(' uses general cp2 model to compute style and runs suggested model based on style')
        self.StyleToModel.setFont(self.smallfont)
        self.GBg.addWidget(self.StyleToModel, 2,0,1,10)

        self.l0.addWidget(self.GB, b, 0, 2, 9)

        b+=2
        self.CB = QGroupBox('custom models')
        self.CB.setStyleSheet("QGroupBox { border: 1px solid white; color:white; padding: 10px 0px;}")
        self.CBg = QGridLayout()
        self.CB.setLayout(self.CBg)
        tipstr = 'add or train your own models in the "Models" file menu and choose model here'
        self.CB.setToolTip(tipstr)
        
        # choose models
        self.ModelChoose = QComboBox()
        if len(self.model_strings) > 0:
            current_index = 0
            self.ModelChoose.addItems(['select custom model'])
            self.ModelChoose.addItems(self.model_strings)
        else:
            self.ModelChoose.addItems(['select custom model'])
            current_index = 0
        self.ModelChoose.setFixedWidth(180)
        self.ModelChoose.setStyleSheet(self.dropdowns)
        self.ModelChoose.setFont(self.medfont)
        self.ModelChoose.setCurrentIndex(current_index)
        self.ModelChoose.activated.connect(self.model_choose)
        
        self.CBg.addWidget(self.ModelChoose, 0,0,1,7)

        # compute segmentation w/ custom model
        self.ModelButton = QPushButton(u'run model')
        self.ModelButton.clicked.connect(self.compute_model)
        self.CBg.addWidget(self.ModelButton, 0,7,2,2)
        self.ModelButton.setEnabled(False)
        self.ModelButton.setStyleSheet(self.styleInactive)

        self.l0.addWidget(self.CB, b, 0, 1, 9)
        
        b+=1
        self.progress = QProgressBar(self)
        self.progress.setStyleSheet('color: gray;')
        self.l0.addWidget(self.progress, b,0,1,5)

        self.roi_count = QLabel('0 ROIs')
        self.roi_count.setStyleSheet('color: white;')
        self.roi_count.setFont(self.boldfont)
        self.roi_count.setAlignment(QtCore.Qt.AlignRight)
        self.l0.addWidget(self.roi_count, b,5,1,3)

        b+=1
        line = QHLine()
        line.setStyleSheet('color: white;')
        self.l0.addWidget(line, b,0,1,9)

        b+=1
        label = QLabel('Image saturation:')
        label.setStyleSheet(self.headings)
        label.setFont(self.boldfont)
        self.l0.addWidget(label, b,0,1,9)

        #b+=1
        #self.autochannelbtn = QCheckBox('renormalize channels')
        #self.autochannelbtn.setStyleSheet(self.checkstyle)
        #self.autochannelbtn.setFont(self.medfont)
        #self.autochannelbtn.setChecked(True)
        #self.autochannelbtn.setToolTip('sets channels so that 1st and 99th percentiles at same values, only works for 2D images currently')
        #self.l0.addWidget(self.autochannelbtn, b,0,1,5)

        b+=1
        self.autobtn = QCheckBox('auto-adjust')
        self.autobtn.setStyleSheet(self.checkstyle)
        self.autobtn.setFont(self.medfont)
        self.autobtn.setChecked(True)
        self.l0.addWidget(self.autobtn, b,0,1,5)

        b+=1
        self.slider = QRangeSlider(Qtp.Orientation.Horizontal)
        self.slider.setMinimum(0)
        self.slider.setMaximum(255)
        self.slider.setValue([0, 255])
        #self.slider.setHigh(255)
        self.slider.setTickPosition(QSlider.TicksRight)
        self.slider.valueChanged.connect(self.level_change)
        self.l0.addWidget(self.slider, b,0,1,9)

        b+=1
        self.l0.addWidget(QLabel(''),b,0,1,5)
        self.l0.setRowStretch(b, 1)

        # cross-hair
        self.vLine = pg.InfiniteLine(angle=90, movable=False)
        self.hLine = pg.InfiniteLine(angle=0, movable=False)
        self.vLineOrtho = [pg.InfiniteLine(angle=90, movable=False), pg.InfiniteLine(angle=90, movable=False)]
        self.hLineOrtho = [pg.InfiniteLine(angle=0, movable=False), pg.InfiniteLine(angle=0, movable=False)]

        b+=1
        self.orthobtn = QCheckBox('orthoviews')
        self.orthobtn.setStyleSheet(self.checkstyle)
        self.orthobtn.setToolTip('activate orthoviews with 3D image')
        self.orthobtn.setFont(self.medfont)
        self.orthobtn.setChecked(False)
        self.l0.addWidget(self.orthobtn, b,0,1,5)
        self.orthobtn.toggled.connect(self.toggle_ortho)

        label = QLabel('ortho dz:')
        label.setAlignment(QtCore.Qt.AlignRight | QtCore.Qt.AlignVCenter)
        label.setStyleSheet(label_style)
        label.setFont(self.medfont)
        self.l0.addWidget(label, b, 4,1,2)
        self.dz = 10
        self.dzedit = QLineEdit()
        self.dzedit.setAlignment(QtCore.Qt.AlignRight | QtCore.Qt.AlignVCenter)
        self.dzedit.setText(str(self.dz))
        self.dzedit.returnPressed.connect(self.update_ortho)
        self.dzedit.setFixedWidth(60)
        self.l0.addWidget(self.dzedit, b, 6,1,3)

        b+=1
        label = QLabel('z-aspect:')
        label.setAlignment(QtCore.Qt.AlignRight | QtCore.Qt.AlignVCenter)
        label.setStyleSheet(label_style)
        label.setFont(self.medfont)
        self.l0.addWidget(label, b, 4,1,2)
        self.zaspect = 1.0
        self.zaspectedit = QLineEdit()
        self.zaspectedit.setAlignment(QtCore.Qt.AlignRight | QtCore.Qt.AlignVCenter)
        self.zaspectedit.setText(str(self.zaspect))
        self.zaspectedit.returnPressed.connect(self.update_ortho)
        self.zaspectedit.setFixedWidth(60)
        self.l0.addWidget(self.zaspectedit, b, 6,1,3)

        b+=1
        # add z position underneath
        self.currentZ = 0
        label = QLabel('Z:')
        label.setAlignment(QtCore.Qt.AlignRight | QtCore.Qt.AlignVCenter)
        label.setStyleSheet(label_style)
        self.l0.addWidget(label, b, 4,1,2)
        self.zpos = QLineEdit()
        self.zpos.setAlignment(QtCore.Qt.AlignRight | QtCore.Qt.AlignVCenter)
        self.zpos.setText(str(self.currentZ))
        self.zpos.returnPressed.connect(self.update_ztext)
        self.zpos.setFixedWidth(60)
        self.l0.addWidget(self.zpos, b, 6,1,3)
        
        # scale toggle
        self.scale_on = True
        self.ScaleOn = QCheckBox('scale disk on')
        self.ScaleOn.setFont(self.medfont)
        self.ScaleOn.setStyleSheet('color: rgb(150,50,150);')
        self.ScaleOn.setChecked(True)
        self.ScaleOn.setToolTip('see current diameter as red disk at bottom')
        self.ScaleOn.toggled.connect(self.toggle_scale)
        self.l0.addWidget(self.ScaleOn, b,0,1,4)

        # add scrollbar underneath
        self.scroll = QScrollBar(QtCore.Qt.Horizontal)
        self.scroll.setMaximum(10)
        self.scroll.valueChanged.connect(self.move_in_Z)
        self.l0.addWidget(self.scroll, b,9,1,30)
        return b

    def level_change(self):
        if self.loaded:
            sval = self.slider.value()
            self.ops_plot = {'saturation': sval}
            self.saturation[self.currentZ] = sval
            if not self.autobtn.isChecked():
                for i in range(len(self.saturation)):
                    self.saturation[i] = sval
            self.update_plot()

    def keyPressEvent(self, event):
        if self.loaded:
            #self.p0.setMouseEnabled(x=True, y=True)
            if not (event.modifiers() & (QtCore.Qt.ControlModifier | QtCore.Qt.ShiftModifier | QtCore.Qt.AltModifier) or self.in_stroke):
                updated = False
                if len(self.current_point_set) > 0:
                    if event.key() == QtCore.Qt.Key_Return:
                        self.add_set()
                    if self.NZ>1:
                        if event.key() == QtCore.Qt.Key_Left:
                            self.currentZ = max(0,self.currentZ-1)
                            self.scroll.setValue(self.currentZ)
                            updated = True
                        elif event.key() == QtCore.Qt.Key_Right:
                            self.currentZ = min(self.NZ-1, self.currentZ+1)
                            self.scroll.setValue(self.currentZ)
                            updated = True
                else:
                    if event.key() == QtCore.Qt.Key_X:
                        self.MCheckBox.toggle()
                    if event.key() == QtCore.Qt.Key_Z:
                        self.OCheckBox.toggle()
                    if event.key() == QtCore.Qt.Key_Left:
                        if self.NZ==1:
                            self.get_prev_image()
                        else:
                            self.currentZ = max(0,self.currentZ-1)
                            self.scroll.setValue(self.currentZ)
                            updated = True
                    elif event.key() == QtCore.Qt.Key_Right:
                        if self.NZ==1:
                            self.get_next_image()
                        else:
                            self.currentZ = min(self.NZ-1, self.currentZ+1)
                            self.scroll.setValue(self.currentZ)
                            updated = True
                    elif event.key() == QtCore.Qt.Key_A:
                        if self.NZ==1:
                            self.get_prev_image()
                        else:
                            self.currentZ = max(0,self.currentZ-1)
                            self.scroll.setValue(self.currentZ)
                            updated = True
                    elif event.key() == QtCore.Qt.Key_D:
                        if self.NZ==1:
                            self.get_next_image()
                        else:
                            self.currentZ = min(self.NZ-1, self.currentZ+1)
                            self.scroll.setValue(self.currentZ)
                            updated = True

                    elif event.key() == QtCore.Qt.Key_PageDown:
                        self.view = (self.view+1)%(len(self.RGBChoose.bstr))
                        self.RGBChoose.button(self.view).setChecked(True)
                    elif event.key() == QtCore.Qt.Key_PageUp:
                        self.view = (self.view-1)%(len(self.RGBChoose.bstr))
                        self.RGBChoose.button(self.view).setChecked(True)

                # can change background or stroke size if cell not finished
                if event.key() == QtCore.Qt.Key_Up or event.key() == QtCore.Qt.Key_W:
                    self.color = (self.color-1)%(6)
                    self.RGBDropDown.setCurrentIndex(self.color)
                elif event.key() == QtCore.Qt.Key_Down or event.key() == QtCore.Qt.Key_S:
                    self.color = (self.color+1)%(6)
                    self.RGBDropDown.setCurrentIndex(self.color)
                elif event.key() == QtCore.Qt.Key_R:
                    if self.color!=1:
                        self.color = 1
                    else:
                        self.color = 0
                    self.RGBDropDown.setCurrentIndex(self.color)
                elif event.key() == QtCore.Qt.Key_G:
                    if self.color!=2:
                        self.color = 2
                    else:
                        self.color = 0
                    self.RGBDropDown.setCurrentIndex(self.color)
                elif event.key() == QtCore.Qt.Key_B:
                    if self.color!=3:
                        self.color = 3
                    else:
                        self.color = 0
                    self.RGBDropDown.setCurrentIndex(self.color)
                elif (event.key() == QtCore.Qt.Key_Comma or
                        event.key() == QtCore.Qt.Key_Period):
                    count = self.BrushChoose.count()
                    gci = self.BrushChoose.currentIndex()
                    if event.key() == QtCore.Qt.Key_Comma:
                        gci = max(0, gci-1)
                    else:
                        gci = min(count-1, gci+1)
                    self.BrushChoose.setCurrentIndex(gci)
                    self.brush_choose()
                if not updated:
                    self.update_plot()
        if event.key() == QtCore.Qt.Key_Minus or event.key() == QtCore.Qt.Key_Equal:
            self.p0.keyPressEvent(event)

    def check_gpu(self, torch=True):
        # also decide whether or not to use torch
        self.torch = torch
        self.useGPU.setChecked(False)
        self.useGPU.setEnabled(False)    
        if self.torch and core.use_gpu(use_torch=True):
            self.useGPU.setEnabled(True)
            self.useGPU.setChecked(True)
        else:
            self.useGPU.setStyleSheet("color: rgb(80,80,80);")

    def get_channels(self):
        channels = [self.ChannelChoose[0].currentIndex(), self.ChannelChoose[1].currentIndex()]
        if self.current_model=='nuclei':
            channels[1] = 0
        return channels

    def model_choose(self, index):
        if index > 0:
            print(f'GUI_INFO: selected model {self.ModelChoose.currentText()}, loading now')
            self.initialize_model()
            self.diameter = self.model.diam_labels
            self.Diameter.setText('%0.2f'%self.diameter)
            print(f'GUI_INFO: diameter set to {self.diameter: 0.2f} (but can be changed)')

    def calibrate_size(self):
        self.initialize_model(model_name='cyto')
        diams, _ = self.model.sz.eval(self.stack[self.currentZ].copy(),
                                   channels=self.get_channels(), progress=self.progress)
        diams = np.maximum(5.0, diams)
        logger.info('estimated diameter of cells using %s model = %0.1f pixels'%
                (self.current_model, diams))
        self.Diameter.setText('%0.1f'%diams)
        self.diameter = diams
        self.compute_scale()
        self.progress.setValue(100)

    def toggle_scale(self):
        if self.scale_on:
            self.p0.removeItem(self.scale)
            self.scale_on = False
        else:
            self.p0.addItem(self.scale)
            self.scale_on = True

    def toggle_removals(self):
        if self.ncells>0:
            self.ClearButton.setEnabled(True)
            self.remcell.setEnabled(True)
            self.undo.setEnabled(True)
        else:
            self.ClearButton.setEnabled(False)
            self.remcell.setEnabled(False)
            self.undo.setEnabled(False)

    def remove_action(self):
        if self.selected>0:
            self.remove_cell(self.selected)

    def undo_action(self):
        if (len(self.strokes) > 0 and
            self.strokes[-1][0][0]==self.currentZ):
            self.remove_stroke()
        else:
            # remove previous cell
            if self.ncells> 0:
                self.remove_cell(self.ncells)

    def undo_remove_action(self):
        self.undo_remove_cell()

    def get_files(self):
        folder = os.path.dirname(self.filename)
        mask_filter = '_masks'
        images = get_image_files(folder, mask_filter)
        fnames = [os.path.split(images[k])[-1] for k in range(len(images))]
        f0 = os.path.split(self.filename)[-1]
        idx = np.nonzero(np.array(fnames)==f0)[0][0]
        return images, idx

    def get_prev_image(self):
        images, idx = self.get_files()
        idx = (idx-1)%len(images)
        io._load_image(self, filename=images[idx])

    def get_next_image(self, load_seg=True):
        images, idx = self.get_files()
        idx = (idx+1)%len(images)
        io._load_image(self, filename=images[idx], load_seg=load_seg)

    def dragEnterEvent(self, event):
        if event.mimeData().hasUrls():
            event.accept()
        else:
            event.ignore()

    def dropEvent(self, event):
        files = [u.toLocalFile() for u in event.mimeData().urls()]
        if os.path.splitext(files[0])[-1] == '.npy':
            io._load_seg(self, filename=files[0])
        else:
            io._load_image(self, filename=files[0])

    def toggle_masks(self):
        if self.MCheckBox.isChecked():
            self.masksOn = True
        else:
            self.masksOn = False
        if self.OCheckBox.isChecked():
            self.outlinesOn = True
        else:
            self.outlinesOn = False
        if not self.masksOn and not self.outlinesOn:
            self.p0.removeItem(self.layer)
            self.layer_off = True
        else:
            if self.layer_off:
                self.p0.addItem(self.layer)
            self.draw_layer()
            self.update_layer()
        if self.loaded:
            self.update_plot()
            self.update_layer()


    def move_in_Z(self):
        if self.loaded:
            self.currentZ = min(self.NZ, max(0, int(self.scroll.value())))
            self.zpos.setText(str(self.currentZ))
            self.update_plot()
            self.draw_layer()
            self.update_layer()
            
            
    def make_viewbox(self):
        self.p0 = guiparts.ViewBoxNoRightDrag(
            parent=self,
            lockAspect=True,
            name="plot1",
            border=[100, 100, 100],
            invertY=True
        )
        self.p0.setCursor(QtCore.Qt.CrossCursor)
        self.brush_size=3
        self.win.addItem(self.p0, 0, 0, rowspan=1, colspan=1)
        self.p0.setMenuEnabled(False)
        self.p0.setMouseEnabled(x=True, y=True)
        self.img = pg.ImageItem(viewbox=self.p0, parent=self)
        self.img.autoDownsample = False
        self.layer = guiparts.ImageDraw(viewbox=self.p0, parent=self)
        self.layer.setLevels([0,255])
        self.scale = pg.ImageItem(viewbox=self.p0, parent=self)
        self.scale.setLevels([0,255])
        self.p0.scene().contextMenuItem = self.p0
        #self.p0.setMouseEnabled(x=False,y=False)
        self.Ly,self.Lx = 512,512
        self.p0.addItem(self.img)
        self.p0.addItem(self.layer)
        self.p0.addItem(self.scale)

    def make_orthoviews(self):
        self.pOrtho, self.imgOrtho, self.layerOrtho = [], [], []
        for j in range(2):
            self.pOrtho.append(pg.ViewBox(
                                lockAspect=True,
                                name=f'plotOrtho{j}',
                                border=[100, 100, 100],
                                invertY=True,
                                enableMouse=False
                            ))
            self.pOrtho[j].setMenuEnabled(False)

            self.imgOrtho.append(pg.ImageItem(viewbox=self.pOrtho[j], parent=self))
            self.imgOrtho[j].autoDownsample = False

            self.layerOrtho.append(pg.ImageItem(viewbox=self.pOrtho[j], parent=self))
            self.layerOrtho[j].setLevels([0,255])

            #self.pOrtho[j].scene().contextMenuItem = self.pOrtho[j]
            self.pOrtho[j].addItem(self.imgOrtho[j])
            self.pOrtho[j].addItem(self.layerOrtho[j])
            self.pOrtho[j].addItem(self.vLineOrtho[j], ignoreBounds=False)
            self.pOrtho[j].addItem(self.hLineOrtho[j], ignoreBounds=False)
        
        self.pOrtho[0].linkView(self.pOrtho[0].YAxis, self.p0)
        self.pOrtho[1].linkView(self.pOrtho[1].XAxis, self.p0)
        

    def add_orthoviews(self):
        self.yortho = self.Ly//2
        self.xortho = self.Lx//2
        if self.NZ > 1:
            self.update_ortho()

        self.win.addItem(self.pOrtho[0], 0, 1, rowspan=1, colspan=1)
        self.win.addItem(self.pOrtho[1], 1, 0, rowspan=1, colspan=1)

        qGraphicsGridLayout = self.win.ci.layout
        qGraphicsGridLayout.setColumnStretchFactor(0, 2)
        qGraphicsGridLayout.setColumnStretchFactor(1, 1)
        qGraphicsGridLayout.setRowStretchFactor(0, 2)
        qGraphicsGridLayout.setRowStretchFactor(1, 1)
        
        #self.p0.linkView(self.p0.YAxis, self.pOrtho[0])
        #self.p0.linkView(self.p0.XAxis, self.pOrtho[1])
        
        self.pOrtho[0].setYRange(0,self.Lx)
        self.pOrtho[0].setXRange(-self.dz/3,self.dz*2 + self.dz/3)
        self.pOrtho[1].setYRange(-self.dz/3,self.dz*2 + self.dz/3)
        self.pOrtho[1].setXRange(0,self.Ly)
        #self.pOrtho[0].setLimits(minXRange=self.dz*2+self.dz/3*2)
        #self.pOrtho[1].setLimits(minYRange=self.dz*2+self.dz/3*2)

        self.p0.addItem(self.vLine, ignoreBounds=False)
        self.p0.addItem(self.hLine, ignoreBounds=False)
        self.p0.setYRange(0,self.Lx)
        self.p0.setXRange(0,self.Ly)

        self.win.show()
        self.show()
        
        #self.p0.linkView(self.p0.XAxis, self.pOrtho[1])
        
    def remove_orthoviews(self):
        self.win.removeItem(self.pOrtho[0])
        self.win.removeItem(self.pOrtho[1])
        self.p0.removeItem(self.vLine)
        self.p0.removeItem(self.hLine)
        self.win.show()
        self.show()

    def toggle_ortho(self):
        if self.orthobtn.isChecked():
            self.add_orthoviews()
        else:
            self.remove_orthoviews()
            

    def reset(self):
        # ---- start sets of points ---- #
        self.selected = 0
        self.X2 = 0
        self.resize = -1
        self.onechan = False
        self.loaded = False
        self.channel = [0,1]
        self.current_point_set = []
        self.in_stroke = False
        self.strokes = []
        self.stroke_appended = True
        self.ncells = 0
        self.zdraw = []
        self.removed_cell = []
        self.cellcolors = np.array([255,255,255])[np.newaxis,:]
        # -- set menus to default -- #
        self.color = 0
        self.RGBDropDown.setCurrentIndex(self.color)
        self.view = 0
        self.RGBChoose.button(self.view).setChecked(True)
        self.BrushChoose.setCurrentIndex(1)
        self.SCheckBox.setChecked(True)
        self.SCheckBox.setEnabled(False)

        # -- zero out image stack -- #
        self.opacity = 128 # how opaque masks should be
        self.outcolor = [200,200,255,200]
        self.NZ, self.Ly, self.Lx = 1,512,512
        self.saturation = [[0,255] for n in range(self.NZ)]
        self.slider.setValue([0,255])
        #self.slider.setHigh(255)
        self.slider.show()
        self.currentZ = 0
        self.flows = [[],[],[],[],[[]]]
        self.stack = np.zeros((1,self.Ly,self.Lx,3))
        # masks matrix
        self.layerz = 0*np.ones((self.Ly,self.Lx,4), np.uint8)
        # image matrix with a scale disk
        self.radii = 0*np.ones((self.Ly,self.Lx,4), np.uint8)
        self.cellpix = np.zeros((1,self.Ly,self.Lx), np.uint32)
        self.outpix = np.zeros((1,self.Ly,self.Lx), np.uint32)
        self.ismanual = np.zeros(0, 'bool')
        self.update_plot()
        self.orthobtn.setChecked(False)
        self.filename = []
        self.loaded = False
        self.recompute_masks = False

        self.deleting_multiple = False
        self.removing_cells_list = []
        self.removing_region = False
        self.remove_roi_obj = None

    def brush_choose(self):
        self.brush_size = self.BrushChoose.currentIndex()*2 + 1
        if self.loaded:
            self.layer.setDrawKernel(kernel_size=self.brush_size)
            self.update_layer()

    def autosave_on(self):
        if self.SCheckBox.isChecked():
            self.autosave = True
        else:
            self.autosave = False

    def clear_all(self):
        self.prev_selected = 0
        self.selected = 0
        self.layerz = 0*np.ones((self.Ly,self.Lx,4), np.uint8)
        self.cellpix = np.zeros((self.NZ,self.Ly,self.Lx), np.uint32)
        self.outpix = np.zeros((self.NZ,self.Ly,self.Lx), np.uint32)
        self.cellcolors = np.array([255,255,255])[np.newaxis,:]
        self.ncells = 0
        self.toggle_removals()
        self.update_layer()

    def select_cell(self, idx):
        self.prev_selected = self.selected
        self.selected = idx
        if self.selected > 0:
            z = self.currentZ
            self.layerz[self.cellpix[z]==idx] = np.array([255,255,255,self.opacity])
            self.update_layer()

    def select_cell_multi(self, idx):
        if idx > 0:
            z = self.currentZ
            self.layerz[self.cellpix[z] == idx] = np.array([255, 255, 255, self.opacity])
            self.update_layer()

    def unselect_cell(self):
        if self.selected > 0:
            idx = self.selected
            if idx < self.ncells+1:
                z = self.currentZ
                self.layerz[self.cellpix[z]==idx] = np.append(self.cellcolors[idx], self.opacity)
                if self.outlinesOn:
                    self.layerz[self.outpix[z]==idx] = np.array(self.outcolor).astype(np.uint8)
                    #[0,0,0,self.opacity])
                self.update_layer()
        self.selected = 0

    def unselect_cell_multi(self, idx):
        z = self.currentZ
        self.layerz[self.cellpix[z] == idx] = np.append(self.cellcolors[idx], self.opacity)
        if self.outlinesOn:
            self.layerz[self.outpix[z] == idx] = np.array(self.outcolor).astype(np.uint8)
            # [0,0,0,self.opacity])
        self.update_layer()

    def remove_cell(self, idx):
        if isinstance(idx, (int, np.integer)):
            idx = [idx]

        # because the function remove_single_cell updates the state of the cellpix and outpix arrays
        # by reindexing cells to avoid gaps in the indices, we need to remove the cells in reverse order
        # so that the indices are correct
        idx.sort(reverse=True)
        for i in idx:
            self.remove_single_cell(i)
        self.ncells -= len(idx) # _save_sets uses ncells

        if self.ncells==0:
            self.ClearButton.setEnabled(False)
        if self.NZ==1:
            io._save_sets_with_check(self)

        self.update_layer()


    def remove_single_cell(self, idx):
        # remove from manual array
        self.selected = 0
        if self.NZ > 1:
            zextent = ((self.cellpix==idx).sum(axis=(1,2)) > 0).nonzero()[0]
        else:
            zextent = [0]
        for z in zextent:
            cp = self.cellpix[z]==idx
            op = self.outpix[z]==idx
            # remove from self.cellpix and self.outpix
            self.cellpix[z, cp] = 0
            self.outpix[z, op] = 0    
            if z==self.currentZ:
                # remove from mask layer
                self.layerz[cp] = np.array([0,0,0,0])

        # reduce other pixels by -1
        self.cellpix[self.cellpix>idx] -= 1
        self.outpix[self.outpix>idx] -= 1
        
        if self.NZ==1:
            self.removed_cell = [self.ismanual[idx-1], self.cellcolors[idx], np.nonzero(cp), np.nonzero(op)]
            self.redo.setEnabled(True)
            ar, ac = self.removed_cell[2]
            d = datetime.datetime.now()        
            self.track_changes.append([d.strftime("%m/%d/%Y, %H:%M:%S"), 'removed mask', [ar,ac]])
        # remove cell from lists
        self.ismanual = np.delete(self.ismanual, idx-1)
        self.cellcolors = np.delete(self.cellcolors, [idx], axis=0)
        del self.zdraw[idx-1]
        print('GUI_INFO: removed cell %d'%(idx-1))

    def remove_region_cells(self):
        if self.removing_cells_list:
            for idx in self.removing_cells_list:
                self.unselect_cell_multi(idx)
            self.removing_cells_list.clear()
        self.MakeDeletionRegionButton.setStyleSheet(self.styleInactive)
        self.MakeDeletionRegionButton.setEnabled(False)
        self.removing_region = True

        self.clear_multi_selected_cells()

        # make roi region here in center of view, making ROI half the size of the view
        roi_width = self.p0.viewRect().width() / 2
        x_loc = self.p0.viewRect().x() + (roi_width / 2)
        roi_height = self.p0.viewRect().height() / 2
        y_loc = self.p0.viewRect().y() + (roi_height / 2)

        pos = [x_loc, y_loc]
        roi = pg.RectROI(pos, [roi_width, roi_height], pen=pg.mkPen('y', width=2), removable=True)
        roi.sigRemoveRequested.connect(self.remove_roi)
        roi.sigRegionChangeFinished.connect(self.roi_changed)
        self.p0.addItem(roi)
        self.remove_roi_obj = roi
        self.roi_changed(roi)




    def delete_multiple_cells(self):
        self.unselect_cell()
        self.disable_buttons_removeROIs()
        self.DoneDeleteMultipleROIButton.setStyleSheet(self.styleUnpressed)
        self.DoneDeleteMultipleROIButton.setEnabled(True)
        self.MakeDeletionRegionButton.setStyleSheet(self.styleUnpressed)
        self.MakeDeletionRegionButton.setEnabled(True)
        self.CancelDeleteMultipleROIButton.setEnabled(True)
        self.CancelDeleteMultipleROIButton.setStyleSheet(self.styleUnpressed)
        self.deleting_multiple = True


    def done_remove_multiple_cells(self):
        self.deleting_multiple = False
        self.removing_region = False
        self.DoneDeleteMultipleROIButton.setStyleSheet(self.styleInactive)
        self.DoneDeleteMultipleROIButton.setEnabled(False)
        self.MakeDeletionRegionButton.setStyleSheet(self.styleInactive)
        self.MakeDeletionRegionButton.setEnabled(False)
        self.CancelDeleteMultipleROIButton.setStyleSheet(self.styleInactive)
        self.CancelDeleteMultipleROIButton.setEnabled(False)

        if self.removing_cells_list:
            self.removing_cells_list = list(set(self.removing_cells_list))
            display_remove_list = [i - 1 for i in self.removing_cells_list]
            print(f"GUI_INFO: removing cells: {display_remove_list}")
            self.remove_cell(self.removing_cells_list)
            self.removing_cells_list.clear()
            self.unselect_cell()
        self.enable_buttons()

        if self.remove_roi_obj is not None:
            self.remove_roi(self.remove_roi_obj)

    def merge_cells(self, idx):
        self.prev_selected = self.selected
        self.selected = idx
        if self.selected != self.prev_selected:
            for z in range(self.NZ):
                ar0, ac0 = np.nonzero(self.cellpix[z]==self.prev_selected)
                ar1, ac1 = np.nonzero(self.cellpix[z]==self.selected)
                touching = np.logical_and((ar0[:,np.newaxis] - ar1)<3,
                                            (ac0[:,np.newaxis] - ac1)<3).sum()
                ar = np.hstack((ar0, ar1))
                ac = np.hstack((ac0, ac1))
                vr0, vc0 = np.nonzero(self.outpix[z]==self.prev_selected)
                vr1, vc1 = np.nonzero(self.outpix[z]==self.selected)
                self.outpix[z, vr0, vc0] = 0    
                self.outpix[z, vr1, vc1] = 0    
                if touching > 0:
                    mask = np.zeros((np.ptp(ar)+4, np.ptp(ac)+4), np.uint8)
                    mask[ar-ar.min()+2, ac-ac.min()+2] = 1
                    contours = cv2.findContours(mask, cv2.RETR_EXTERNAL, cv2.CHAIN_APPROX_NONE)
                    pvc, pvr = contours[-2][0].squeeze().T            
                    vr, vc = pvr + ar.min() - 2, pvc + ac.min() - 2
                    
                else:
                    vr = np.hstack((vr0, vr1))
                    vc = np.hstack((vc0, vc1))
                color = self.cellcolors[self.prev_selected]
                self.draw_mask(z, ar, ac, vr, vc, color, idx=self.prev_selected)
            self.remove_cell(self.selected)
            print('GUI_INFO: merged two cells')
            self.update_layer()
            io._save_sets_with_check(self)
            self.undo.setEnabled(False)      
            self.redo.setEnabled(False)    

    def undo_remove_cell(self):
        if len(self.removed_cell) > 0:
            z = 0
            ar, ac = self.removed_cell[2]
            vr, vc = self.removed_cell[3]
            color = self.removed_cell[1]
            self.draw_mask(z, ar, ac, vr, vc, color)
            self.toggle_mask_ops()
            self.cellcolors = np.append(self.cellcolors, color[np.newaxis,:], axis=0)
            self.ncells+=1
            self.ismanual = np.append(self.ismanual, self.removed_cell[0])
            self.zdraw.append([])
            print('>>> added back removed cell')
            self.update_layer()
            io._save_sets_with_check(self)
            self.removed_cell = []
            self.redo.setEnabled(False)


    def remove_stroke(self, delete_points=True, stroke_ind=-1):
        #self.current_stroke = get_unique_points(self.current_stroke)
        stroke = np.array(self.strokes[stroke_ind])
        cZ = self.currentZ
        inZ = stroke[0,0]==cZ
        if inZ:
            outpix = self.outpix[cZ, stroke[:,1],stroke[:,2]]>0
            self.layerz[stroke[~outpix,1],stroke[~outpix,2]] = np.array([0,0,0,0])
            cellpix = self.cellpix[cZ, stroke[:,1], stroke[:,2]]
            ccol = self.cellcolors.copy()
            if self.selected > 0:
                ccol[self.selected] = np.array([255,255,255])
            col2mask = ccol[cellpix]
            if self.masksOn:
                col2mask = np.concatenate((col2mask, self.opacity*(cellpix[:,np.newaxis]>0)), axis=-1)
            else:
                col2mask = np.concatenate((col2mask, 0*(cellpix[:,np.newaxis]>0)), axis=-1)
            self.layerz[stroke[:,1], stroke[:,2], :] = col2mask
            if self.outlinesOn:
                self.layerz[stroke[outpix,1],stroke[outpix,2]] = np.array(self.outcolor)
            if delete_points:
               # self.current_point_set = self.current_point_set[:-1*(stroke[:,-1]==1).sum()]
               del self.current_point_set[stroke_ind]
            self.update_layer()
            
        del self.strokes[stroke_ind]

    def plot_clicked(self, event):
        if event.button()==QtCore.Qt.LeftButton \
                and not event.modifiers() & (QtCore.Qt.ShiftModifier | QtCore.Qt.AltModifier)\
                and not self.removing_region:
            if event.double():
                try:
                    self.p0.setYRange(0,self.Ly+self.pr)
                except:
                    self.p0.setYRange(0,self.Ly)
                self.p0.setXRange(0,self.Lx)
            elif self.loaded and not self.in_stroke:
                if self.orthobtn.isChecked():
                    items = self.win.scene().items(event.scenePos())
                    for x in items:
                        if x==self.p0:
                            pos = self.p0.mapSceneToView(event.scenePos())
                            x = int(pos.x())
                            y = int(pos.y())
                            if y>=0 and y<self.Ly and x>=0 and x<self.Lx:
                                self.yortho = y 
                                self.xortho = x
                                self.update_ortho()

    def cancel_remove_multiple(self):
        self.clear_multi_selected_cells()
        self.done_remove_multiple_cells()


    def clear_multi_selected_cells(self):
        # unselect all previously selected cells:
        for idx in self.removing_cells_list:
            self.unselect_cell_multi(idx)
        self.removing_cells_list.clear()

    def add_roi(self, roi):
        self.p0.addItem(roi)
        self.remove_roi_obj = roi

    def remove_roi(self, roi):
        self.clear_multi_selected_cells()
        assert roi == self.remove_roi_obj
        self.remove_roi_obj = None
        self.p0.removeItem(roi)
        self.removing_region = False

    def roi_changed(self, roi):
        # find the overlapping cells and make them selected
        pos = roi.pos()
        size = roi.size()
        x0 = int(pos.x())
        y0 = int(pos.y())
        x1 = int(pos.x()+size.x())
        y1 = int(pos.y()+size.y())
        if x0 < 0:
            x0 = 0
        if y0 < 0:
            y0 = 0
        if x1 > self.Lx:
            x1 = self.Lx
        if y1 > self.Ly:
            y1 = self.Ly

        # find cells in that region
        cell_idxs = np.unique(self.cellpix[self.currentZ, y0:y1, x0:x1])
        cell_idxs = np.trim_zeros(cell_idxs)
        # deselect cells not in region by deselecting all and then selecting the ones in the region
        self.clear_multi_selected_cells()

        for idx in cell_idxs:
            self.select_cell_multi(idx)
            self.removing_cells_list.append(idx)

        self.update_layer()

    def mouse_moved(self, pos):
        items = self.win.scene().items(pos)
        #for x in items:
        #    if not x==self.p0:
        #        QtWidgets.QApplication.restoreOverrideCursor()
        #        QtWidgets.QApplication.setOverrideCursor(QtCore.Qt.DefaultCursor)


    def color_choose(self):
        self.color = self.RGBDropDown.currentIndex()
        self.view = 0
        self.RGBChoose.button(self.view).setChecked(True)
        self.update_plot()

    def update_ztext(self):
        zpos = self.currentZ
        try:
            zpos = int(self.zpos.text())
        except:
            print('ERROR: zposition is not a number')
        self.currentZ = max(0, min(self.NZ-1, zpos))
        self.zpos.setText(str(self.currentZ))
        self.scroll.setValue(self.currentZ)

    def update_plot(self):
        self.Ly, self.Lx, _ = self.stack[self.currentZ].shape
        if self.view==0:
            image = self.stack[self.currentZ]
            if self.onechan:
                # show single channel
                image = self.stack[self.currentZ,:,:,0]
            if self.color==0:
                self.img.setImage(image, autoLevels=False, lut=None)
            elif self.color>0 and self.color<4:
                if not self.onechan:
                    image = image[:,:,self.color-1]
                self.img.setImage(image, autoLevels=False, lut=self.cmap[self.color])
            elif self.color==4:
                if not self.onechan:
                    image = image.mean(axis=-1)
                self.img.setImage(image, autoLevels=False, lut=None)
            elif self.color==5:
                if not self.onechan:
                    image = image.mean(axis=-1)
                self.img.setImage(image, autoLevels=False, lut=self.cmap[0])
            self.img.setLevels(self.saturation[self.currentZ])
        else:
            image = np.zeros((self.Ly,self.Lx), np.uint8)
            if len(self.flows)>=self.view-1 and len(self.flows[self.view-1])>0:
                image = self.flows[self.view-1][self.currentZ]
            if self.view>1:
                self.img.setImage(image, autoLevels=False, lut=self.bwr)
            else:
                self.img.setImage(image, autoLevels=False, lut=None)
            self.img.setLevels([0.0, 255.0])
        self.scale.setImage(self.radii, autoLevels=False)
        self.scale.setLevels([0.0,255.0])
        #self.img.set_ColorMap(self.bwr)
        if self.NZ>1 and self.orthobtn.isChecked():
            self.update_ortho()
        
        self.slider.setValue([self.saturation[self.currentZ][0], self.saturation[self.currentZ][1]])
        self.win.show()
        self.show()

    def update_layer(self):
        if self.masksOn or self.outlinesOn:
            #self.draw_layer()
            self.layer.setImage(self.layerz, autoLevels=False)
        self.update_roi_count()
        self.win.show()
        self.show()

    def update_roi_count(self):
        self.roi_count.setText(f'{self.ncells} ROIs')

    def update_ortho(self):
        if self.NZ>1 and self.orthobtn.isChecked():
            dzcurrent = self.dz
            self.dz = min(100, max(3,int(self.dzedit.text() )))
            self.zaspect = max(0.01, min(100., float(self.zaspectedit.text())))
            self.dzedit.setText(str(self.dz))
            self.zaspectedit.setText(str(self.zaspect))
            self.update_crosshairs()
            if self.dz != dzcurrent:
                self.pOrtho[0].setXRange(-self.dz/3,self.dz*2 + self.dz/3)
                self.pOrtho[1].setYRange(-self.dz/3,self.dz*2 + self.dz/3)

            y = self.yortho
            x = self.xortho
            z = self.currentZ
            zmin, zmax = max(0, z-self.dz), min(self.NZ, z+self.dz)
            if self.view==0:
                for j in range(2):
                    if j==0:
                        image = self.stack[zmin:zmax, :, x].transpose(1,0,2)
                    else:
                        image = self.stack[zmin:zmax, y, :]
                    if self.color==0:
                        if self.onechan:
                            # show single channel
                            image = image[...,0]
                        self.imgOrtho[j].setImage(image, autoLevels=False, lut=None)
                    elif self.color>0 and self.color<4:
                        image = image[...,self.color-1]
                        self.imgOrtho[j].setImage(image, autoLevels=False, lut=self.cmap[self.color])
                    elif self.color==4:
                        image = image.astype(np.float32).mean(axis=-1).astype(np.uint8)
                        self.imgOrtho[j].setImage(image, autoLevels=False, lut=None)
                    elif self.color==5:
                        image = image.astype(np.float32).mean(axis=-1).astype(np.uint8)
                        self.imgOrtho[j].setImage(image, autoLevels=False, lut=self.cmap[0])
                    self.imgOrtho[j].setLevels(self.saturation[self.currentZ])
                self.pOrtho[0].setAspectLocked(lock=True, ratio=self.zaspect)
                self.pOrtho[1].setAspectLocked(lock=True, ratio=1./self.zaspect)

            else:
                image = np.zeros((10,10), np.uint8)
                self.img.setImage(image, autoLevels=False, lut=None)
                self.img.setLevels([0.0, 255.0])        
        self.win.show()
        self.show()

    def update_crosshairs(self):
        self.yortho = min(self.Ly-1, max(0, int(self.yortho)))
        self.xortho = min(self.Lx-1, max(0, int(self.xortho)))
        self.vLine.setPos(self.xortho)
        self.hLine.setPos(self.yortho)
        self.vLineOrtho[1].setPos(self.xortho)
        self.hLineOrtho[1].setPos(self.dz)
        self.vLineOrtho[0].setPos(self.dz)
        self.hLineOrtho[0].setPos(self.yortho)
            

    def add_set(self):
        if len(self.current_point_set) > 0:
            while len(self.strokes) > 0:
                self.remove_stroke(delete_points=False)
            if len(self.current_point_set[0]) > 8:
                color = self.colormap[self.ncells,:3]
                median = self.add_mask(points=self.current_point_set, color=color)
                if median is not None:
                    self.removed_cell = []
                    self.toggle_mask_ops()
                    self.cellcolors = np.append(self.cellcolors, color[np.newaxis,:], axis=0)
                    self.ncells+=1
                    self.ismanual = np.append(self.ismanual, True)
                    if self.NZ==1:
                        # only save after each cell if single image
                        io._save_sets_with_check(self)
            self.current_stroke = []
            self.strokes = []
            self.current_point_set = []
            self.update_layer()

    def add_mask(self, points=None, color=(100,200,50), dense=True):
        # points is list of strokes
        
        points_all = np.concatenate(points, axis=0)

        # loop over z values
        median = []
        zdraw = np.unique(points_all[:,0])
        zrange = np.arange(zdraw.min(), zdraw.max()+1, 1, int)
        zmin = zdraw.min()
        pix = np.zeros((2,0), "uint16")
        mall = np.zeros((len(zrange), self.Ly, self.Lx), "bool")
        k=0
        for z in zdraw:
            ars, acs, vrs, vcs = np.zeros(0, "int"), np.zeros(0, "int"), np.zeros(0, "int"), np.zeros(0, "int")
            for stroke in points:
                stroke = np.concatenate(stroke, axis=0).reshape(-1, 4)
                iz = stroke[:,0] == z
                vr = stroke[iz,1]
                vc = stroke[iz,2]
                if iz.sum() > 0:
                    # get points inside drawn points
                    mask = np.zeros((np.ptp(vr)+4, np.ptp(vc)+4), np.uint8)
                    pts = np.stack((vc-vc.min()+2,vr-vr.min()+2), axis=-1)[:,np.newaxis,:]
                    mask = cv2.fillPoly(mask, [pts], (255,0,0))
                    ar, ac = np.nonzero(mask)
                    ar, ac = ar+vr.min()-2, ac+vc.min()-2
                    # get dense outline
                    contours = cv2.findContours(mask, cv2.RETR_EXTERNAL, cv2.CHAIN_APPROX_NONE)
                    pvc, pvr = contours[-2][0].squeeze().T            
                    vr, vc = pvr + vr.min() - 2, pvc + vc.min() - 2
                    # concatenate all points
                    ar, ac = np.hstack((np.vstack((vr, vc)), np.vstack((ar, ac))))
                    # if these pixels are overlapping with another cell, reassign them
                    ioverlap = self.cellpix[z][ar, ac] > 0
                    if (~ioverlap).sum() < 8:
                        print('ERROR: cell too small without overlaps, not drawn')
                        return None
                    elif ioverlap.sum() > 0:
                        ar, ac = ar[~ioverlap], ac[~ioverlap]
                        # compute outline of new mask
                        mask = np.zeros((np.ptp(ar)+4, np.ptp(ac)+4), np.uint8)
                        mask[ar-ar.min()+2, ac-ac.min()+2] = 1
                        contours = cv2.findContours(mask, cv2.RETR_EXTERNAL, cv2.CHAIN_APPROX_NONE)
                        pvc, pvr = contours[-2][0].squeeze().T            
                        vr, vc = pvr + ar.min() - 2, pvc + ac.min() - 2
                    ars = np.concatenate((ars, ar), axis=0)
                    acs = np.concatenate((acs, ac), axis=0)
                    vrs = np.concatenate((vrs, vr), axis=0)
                    vcs = np.concatenate((vcs, vc), axis=0)
            self.draw_mask(z, ars, acs, vrs, vcs, color)

            median.append(np.array([np.median(ars), np.median(acs)]))
            mall[z-zmin, ars, acs] = True
            pix = np.append(pix, np.vstack((ars, acs)), axis=-1)

        mall = mall[:, pix[0].min():pix[0].max()+1, pix[1].min():pix[1].max()+1].astype(np.float32)
        ymin, xmin = pix[0].min(), pix[1].min()
        if len(zdraw) > 1:
            mall, zfill = interpZ(mall, zdraw - zmin)
            for z in zfill:
                mask = mall[z].copy()
                ar, ac = np.nonzero(mask)
                ioverlap = self.cellpix[z+zmin][ar+ymin, ac+xmin] > 0
                if (~ioverlap).sum() < 5:
                    print('WARNING: stroke on plane %d not included due to overlaps'%z)
                elif ioverlap.sum() > 0:
                    mask[ar[ioverlap], ac[ioverlap]] = 0
                    ar, ac = ar[~ioverlap], ac[~ioverlap]
                # compute outline of mask
                outlines = masks_to_outlines(mask)
                vr, vc = np.nonzero(outlines)
                vr, vc = vr+ymin, vc+xmin
                ar, ac = ar+ymin, ac+xmin
                self.draw_mask(z+zmin, ar, ac, vr, vc, color)
            
        self.zdraw.append(zdraw)
        if self.NZ==1:
            d = datetime.datetime.now()
            self.track_changes.append([d.strftime("%m/%d/%Y, %H:%M:%S"), 'added mask', [ar,ac]])
        return median

    def draw_mask(self, z, ar, ac, vr, vc, color, idx=None):
        ''' draw single mask using outlines and area '''
        if idx is None:
            idx = self.ncells+1
        self.cellpix[z, vr, vc] = idx
        self.cellpix[z, ar, ac] = idx
        self.outpix[z, vr, vc] = idx
        if z==self.currentZ:
            self.layerz[ar, ac, :3] = color
            if self.masksOn:
                self.layerz[ar, ac, -1] = self.opacity
            if self.outlinesOn:
                self.layerz[vr, vc] = np.array(self.outcolor)

    def compute_scale(self):
        self.diameter = float(self.Diameter.text())
        self.pr = int(float(self.Diameter.text()))
        self.radii_padding = int(self.pr*1.25)
        self.radii = np.zeros((self.Ly+self.radii_padding,self.Lx,4), np.uint8)
        yy,xx = disk([self.Ly+self.radii_padding/2-1, self.pr/2+1],
                            self.pr/2, self.Ly+self.radii_padding, self.Lx)
        # rgb(150,50,150)
        self.radii[yy,xx,0] = 150
        self.radii[yy,xx,1] = 50
        self.radii[yy,xx,2] = 150
        self.radii[yy,xx,3] = 255
        self.update_plot()
        self.p0.setYRange(0,self.Ly+self.radii_padding)
        self.p0.setXRange(0,self.Lx)
        self.win.show()
        self.show()

    def redraw_masks(self, masks=True, outlines=True, draw=True):
        self.draw_layer()

    def draw_masks(self):
        self.draw_layer()

    def draw_layer(self):
        if self.masksOn:
            self.layerz = np.zeros((self.Ly,self.Lx,4), np.uint8)
            self.layerz[...,:3] = self.cellcolors[self.cellpix[self.currentZ],:]
            self.layerz[...,3] = self.opacity * (self.cellpix[self.currentZ]>0).astype(np.uint8)
            if self.selected>0:
                self.layerz[self.cellpix[self.currentZ]==self.selected] = np.array([255,255,255,self.opacity])
            cZ = self.currentZ
            stroke_z = np.array([s[0][0] for s in self.strokes])
            inZ = np.nonzero(stroke_z == cZ)[0]
            if len(inZ) > 0:
                for i in inZ:
                    stroke = np.array(self.strokes[i])
                    self.layerz[stroke[:,1], stroke[:,2]] = np.array([255,0,255,100])
        else:
            self.layerz[...,3] = 0

        if self.outlinesOn:
            self.layerz[self.outpix[self.currentZ]>0] = np.array(self.outcolor).astype(np.uint8)

    def compute_saturation(self):
        # compute percentiles from stack
        self.saturation = []
        print('GUI_INFO: auto-adjust enabled, computing saturation levels')
        if self.NZ>10:
            iterator = trange(self.NZ)
        else:
            iterator = range(self.NZ)
        for n in iterator:
            self.saturation.append([np.percentile(self.stack[n].astype(np.float32),1),
                                    np.percentile(self.stack[n].astype(np.float32),99)])
            
    def chanchoose(self, image):
        if image.ndim > 2 and not self.onechan:
            if self.ChannelChoose[0].currentIndex()==0:
                image = image.astype(np.float32).mean(axis=-1)[...,np.newaxis]
            else:
                chanid = [self.ChannelChoose[0].currentIndex()-1]
                if self.ChannelChoose[1].currentIndex()>0:
                    chanid.append(self.ChannelChoose[1].currentIndex()-1)
                image = image[:,:,chanid].astype(np.float32)
        return image

    def get_model_path(self):
        self.current_model = self.ModelChoose.currentText()
        self.current_model_path = os.fspath(models.MODEL_DIR.joinpath(self.current_model))
        
    def initialize_model(self, model_name=None):
        if model_name is None or not isinstance(model_name, str):
            self.get_model_path()
            self.model = models.CellposeModel(gpu=self.useGPU.isChecked(), 
                                              pretrained_model=self.current_model_path)
        else:
            self.current_model = model_name
            if 'cyto' in self.current_model or 'nuclei' in self.current_model:
                self.current_model_path = models.model_path(self.current_model, 0)
            else:
                self.current_model_path = os.fspath(models.MODEL_DIR.joinpath(self.current_model))
            if self.current_model=='cyto':
                self.model = models.Cellpose(gpu=self.useGPU.isChecked(), 
                                             model_type=self.current_model)
            else:
                self.model = models.CellposeModel(gpu=self.useGPU.isChecked(), 
                                                  model_type=self.current_model)
            
    def add_model(self):
        io._add_model(self)
        return

    def remove_model(self):
        io._remove_model(self)
        return

    def new_model(self):
        if self.NZ!=1:
            print('ERROR: cannot train model on 3D data')
            return
        
        # train model
        image_names = self.get_files()[0]
        self.train_data, self.train_labels, self.train_files = io._get_train_set(image_names)
        TW = guiparts.TrainWindow(self, models.MODEL_NAMES)
        train = TW.exec_()
        if train:
            logger.info(f'training with {[os.path.split(f)[1] for f in self.train_files]}')
            self.train_model()

        else:
            print('GUI_INFO: training cancelled')

    
    def train_model(self):
        if self.training_params['model_index'] < len(models.MODEL_NAMES):
            model_type = models.MODEL_NAMES[self.training_params['model_index']]
            logger.info(f'training new model starting at model {model_type}')        
        else:
            model_type = None
            logger.info(f'training new model starting from scratch')     
        self.current_model = model_type   
        
        self.channels = self.get_channels()
        logger.info(f'training with chan = {self.ChannelChoose[0].currentText()}, chan2 = {self.ChannelChoose[1].currentText()}')
            
        self.model = models.CellposeModel(gpu=self.useGPU.isChecked(), 
                                          model_type=model_type)
        self.SizeButton.setEnabled(False)
        save_path = os.path.dirname(self.filename)
        
        print('GUI_INFO: name of new model: ' + self.training_params['model_name'])
        self.new_model_path = self.model.train(self.train_data, self.train_labels, 
                                               channels=self.channels, 
                                               min_train_masks=1,
                                               save_path=save_path, 
                                               nimg_per_epoch=8,
                                               learning_rate = self.training_params['learning_rate'], 
                                               weight_decay = self.training_params['weight_decay'], 
                                               n_epochs = self.training_params['n_epochs'],
                                               model_name = self.training_params['model_name'])
        diam_labels = self.model.diam_labels.copy()
        # run model on next image 
        io._add_model(self, self.new_model_path, load_model=False)
        self.new_model_ind = len(self.model_strings)
        self.autorun = True
        if self.autorun:
            channels = self.channels.copy()
            self.clear_all()
            self.get_next_image(load_seg=True)
            # keep same channels
            self.ChannelChoose[0].setCurrentIndex(channels[0])
            self.ChannelChoose[1].setCurrentIndex(channels[1])
            self.diameter = diam_labels
            self.Diameter.setText('%0.2f'%self.diameter)        
            logger.info(f'>>>> diameter set to diam_labels ( = {diam_labels: 0.3f} )')
            self.compute_model()
        logger.info(f'!!! computed masks for {os.path.split(self.filename)[1]} from new model !!!')
        
    def get_thresholds(self):
        try:
            flow_threshold = float(self.flow_threshold.text())
            cellprob_threshold = float(self.cellprob_threshold.text())
            if flow_threshold==0.0 or self.NZ>1:
                flow_threshold = None    
            return flow_threshold, cellprob_threshold
        except Exception as e:
            print('flow threshold or cellprob threshold not a valid number, setting to defaults')
            self.flow_threshold.setText('0.4')
            self.cellprob_threshold.setText('0.0')
            return 0.4, 0.0

    def compute_cprob(self):
        if self.recompute_masks:
            flow_threshold, cellprob_threshold = self.get_thresholds()
            if flow_threshold is None:
                logger.info('computing masks with cell prob=%0.3f, no flow error threshold'%
                        (cellprob_threshold))
            else:
                logger.info('computing masks with cell prob=%0.3f, flow error threshold=%0.3f'%
                        (cellprob_threshold, flow_threshold))
            maski = dynamics.resize_and_compute_masks(self.flows[4][:-1], 
                                            self.flows[4][-1],
                                            p=self.flows[3].copy(),
                                            cellprob_threshold=cellprob_threshold,
                                            flow_threshold=flow_threshold,
                                            resize=self.cellpix.shape[-2:])[0]
            
            self.masksOn = True
            self.MCheckBox.setChecked(True)
            # self.outlinesOn = True #should not turn outlines back on by default; masks make sense though 
            # self.OCheckBox.setChecked(True)
            if maski.ndim<3:
                maski = maski[np.newaxis,...]
            logger.info('%d cells found'%(len(np.unique(maski)[1:])))
            io._masks_to_gui(self, maski, outlines=None)
            self.show()

    def suggest_model(self, model_name=None):
        logger.info('computing styles with 2D image...')
        data = self.stack[self.NZ//2].copy()
        styles_gt = np.load(os.fspath(pathlib.Path.home().joinpath('.cellpose', 'style_choice.npy')), 
                            allow_pickle=True).item()
        train_styles, train_labels, label_models = styles_gt['train_styles'], styles_gt['leiden_labels'], styles_gt['label_models']
        self.diameter = float(self.Diameter.text())
        self.current_model = 'general'
        channels = self.get_channels()
        model = models.CellposeModel(model_type='general', gpu=self.useGPU.isChecked())
        styles = model.eval(data, 
                            channels=channels, 
                            diameter=self.diameter, 
                            compute_masks=False)[-1]

        n_neighbors = 5
        dists = ((train_styles - styles)**2).sum(axis=1)**0.5
        neighbor_labels = train_labels[dists.argsort()[:n_neighbors]]
        label = mode(neighbor_labels)[0][0]
        model_type = label_models[label]
        logger.info(f'style suggests model {model_type}')
        ind = self.net_text.index(model_type)
        for i in range(len(self.net_text)):
            self.StyleButtons[i].setStyleSheet(self.styleUnpressed)
        self.StyleButtons[ind].setStyleSheet(self.stylePressed)
        self.compute_model(model_name=model_type)
            
    def compute_model(self, model_name=None):
        self.progress.setValue(0)
        try:
            tic=time.time()
            self.clear_all()
            self.flows = [[],[],[]]
            self.initialize_model(model_name)
            self.progress.setValue(10)
            do_3D = False
            stitch_threshold = False
            if self.NZ > 1:
                stitch_threshold = float(self.stitch_threshold.text())
                stitch_threshold = 0 if stitch_threshold <= 0 or stitch_threshold > 1 else stitch_threshold
                do_3D = True if stitch_threshold==0 else False
                data = self.stack.copy()
            else:
                data = self.stack[0].copy()
            channels = self.get_channels()
            flow_threshold, cellprob_threshold = self.get_thresholds()
            self.diameter = float(self.Diameter.text())
            try:
                masks, flows = self.model.eval(data, 
                                                channels=channels,
                                                diameter=self.diameter,
                                                cellprob_threshold=cellprob_threshold,
                                                flow_threshold=flow_threshold,
                                                do_3D=do_3D,
                                                stitch_threshold=stitch_threshold, 
                                                progress=self.progress)[:2]
            except Exception as e:
                print('NET ERROR: %s'%e)
                self.progress.setValue(0)
                return

            self.progress.setValue(75)
            #if not do_3D:
            #    masks = masks[0][np.newaxis,:,:]
            #    flows = flows[0]
            self.flows[0] = flows[0].copy() #RGB flow
            self.flows[1] = (np.clip(normalize99(flows[2].copy()), 0, 1) * 255).astype(np.uint8) #dist/prob
            if not do_3D and not stitch_threshold > 0:
                masks = masks[np.newaxis,...]
                self.flows[0] = resize_image(self.flows[0], masks.shape[-2], masks.shape[-1],
                                                        interpolation=cv2.INTER_NEAREST)
                self.flows[1] = resize_image(self.flows[1], masks.shape[-2], masks.shape[-1])
            if not do_3D and not stitch_threshold > 0:
                self.flows[2] = np.zeros(masks.shape[1:], dtype=np.uint8)
                self.flows = [self.flows[n][np.newaxis,...] for n in range(len(self.flows))]
            else:
                self.flows[2] = (flows[1][0]/10 * 127 + 127).astype(np.uint8)
            if len(flows)>2: 
                self.flows.append(flows[3].squeeze()) #p 
                self.flows.append(np.concatenate((flows[1], flows[2][np.newaxis,...]), axis=0)) #dP, dist/prob
                
            logger.info('%d cells found with model in %0.3f sec'%(len(np.unique(masks)[1:]), time.time()-tic))
            self.progress.setValue(80)
            z=0
            self.masksOn = True
            self.MCheckBox.setChecked(True)
            # self.outlinesOn = True #again, this option should persist and not get toggled by another GUI action 
            # self.OCheckBox.setChecked(True)

            io._masks_to_gui(self, masks, outlines=None)
            self.progress.setValue(100)

            if not do_3D and not stitch_threshold > 0:
                self.recompute_masks = True
            else:
                self.recompute_masks = False
        except Exception as e:
            print('ERROR: %s'%e)

    def enable_buttons(self):
        if len(self.model_strings) > 0:
            self.ModelButton.setStyleSheet(self.styleUnpressed)
            self.ModelButton.setEnabled(True)
        self.StyleToModel.setStyleSheet(self.styleUnpressed)
        self.StyleToModel.setEnabled(True)
        for i in range(len(self.StyleButtons)):
            self.StyleButtons[i].setEnabled(True)
            self.StyleButtons[i].setStyleSheet(self.styleUnpressed)
        self.SizeButton.setEnabled(True)
        self.SCheckBox.setEnabled(True)
        self.SizeButton.setStyleSheet(self.styleUnpressed)
        self.newmodel.setEnabled(True)
        self.loadMasks.setEnabled(True)
        self.saveSet.setEnabled(True)
        self.savePNG.setEnabled(True)
        self.saveFlows.setEnabled(True)
        self.saveServer.setEnabled(True)
        self.saveOutlines.setEnabled(True)
        self.saveROIs.setEnabled(True)

        self.DeleteMultipleROIButton.setStyleSheet(self.styleUnpressed)
        self.DeleteMultipleROIButton.setEnabled(True)

        self.toggle_mask_ops()

        self.update_plot()
        self.setWindowTitle(self.filename)

    def disable_buttons_removeROIs(self):
        if len(self.model_strings) > 0:
            self.ModelButton.setStyleSheet(self.styleInactive)
            self.ModelButton.setEnabled(False)
        self.StyleToModel.setStyleSheet(self.styleInactive)
        self.StyleToModel.setEnabled(False)
        for i in range(len(self.StyleButtons)):
            self.StyleButtons[i].setEnabled(False)
            self.StyleButtons[i].setStyleSheet(self.styleInactive)
        self.SizeButton.setEnabled(False)
        self.SCheckBox.setEnabled(False)
        self.SizeButton.setStyleSheet(self.styleInactive)
        self.newmodel.setEnabled(False)
        self.loadMasks.setEnabled(False)
        self.saveSet.setEnabled(False)
        self.savePNG.setEnabled(False)
        self.saveFlows.setEnabled(False)
        self.saveServer.setEnabled(False)
        self.saveOutlines.setEnabled(False)
        self.saveROIs.setEnabled(False)

        self.DeleteMultipleROIButton.setStyleSheet(self.styleInactive)
        self.DeleteMultipleROIButton.setEnabled(True)

        self.toggle_mask_ops()

        self.update_plot()
        self.setWindowTitle(self.filename)

    def toggle_mask_ops(self):
        self.toggle_removals()
>>>>>>> 4f566198
<|MERGE_RESOLUTION|>--- conflicted
+++ resolved
@@ -1,4 +1,3 @@
-<<<<<<< HEAD
 """
 Copyright © 2023 Howard Hughes Medical Institute, Authored by Carsen Stringer and Marius Pachitariu.
 """
@@ -1830,7 +1829,7 @@
             else:
                 self.logger.info('computing masks with cell prob=%0.3f, flow error threshold=%0.3f'%
                         (cellprob_threshold, flow_threshold))
-            maski = dynamics.compute_masks(self.flows[4][:-1], 
+            maski = dynamics.resize_and_compute_masks(self.flows[4][:-1], 
                                             self.flows[4][-1],
                                             p=self.flows[3].copy(),
                                             cellprob_threshold=cellprob_threshold,
@@ -2035,2081 +2034,4 @@
             else:
                 self.recompute_masks = False
         #except Exception as e:
-        #    print('ERROR: %s'%e)
-=======
-"""
-Copright © 2023 Howard Hughes Medical Institute, Authored by Carsen Stringer and Marius Pachitariu.
-"""
-
-import sys, os, pathlib, warnings, datetime, tempfile, glob, time
-import gc
-from natsort import natsorted
-from tqdm import tqdm, trange
-
-from qtpy import QtGui, QtCore, QtWidgets
-from superqt import QRangeSlider
-from qtpy.QtCore import Qt as Qtp
-from qtpy.QtWidgets import QMainWindow, QApplication, QWidget, QScrollBar, QSlider, QComboBox, QGridLayout, QPushButton, QFrame, QCheckBox, QLabel, QProgressBar, QLineEdit, QMessageBox, QGroupBox
-import pyqtgraph as pg
-from pyqtgraph import GraphicsScene
-
-import numpy as np
-from scipy.stats import mode
-import cv2
-
-from . import guiparts, menus, io
-from .. import models, core, dynamics, version
-from ..utils import download_url_to_file, masks_to_outlines, diameters 
-from ..io import get_image_files, imsave, imread
-from ..transforms import resize_image, normalize99 #fixed import
-from ..plot import disk
-
-try:
-    import matplotlib.pyplot as plt
-    MATPLOTLIB = True
-except:
-    MATPLOTLIB = False
-
-try:
-    from google.cloud import storage
-    os.environ['GOOGLE_APPLICATION_CREDENTIALS'] = os.path.join(os.path.dirname(os.path.realpath(__file__)),
-                                                        'key/cellpose-data-writer.json')
-    SERVER_UPLOAD = True
-except:
-    SERVER_UPLOAD = False
-
-#Define possible models; can we make a master list in another file to use in models and main? 
-    
-class QHLine(QFrame):
-    def __init__(self):
-        super(QHLine, self).__init__()
-        self.setFrameShape(QFrame.HLine)
-        self.setFrameShadow(QFrame.Sunken)
-
-def avg3d(C):
-    """ smooth value of c across nearby points
-        (c is center of grid directly below point)
-        b -- a -- b
-        a -- c -- a
-        b -- a -- b
-    """
-    Ly, Lx = C.shape
-    # pad T by 2
-    T = np.zeros((Ly+2, Lx+2), np.float32)
-    M = np.zeros((Ly, Lx), np.float32)
-    T[1:-1, 1:-1] = C.copy()
-    y,x = np.meshgrid(np.arange(0,Ly,1,int), np.arange(0,Lx,1,int), indexing='ij')
-    y += 1
-    x += 1
-    a = 1./2 #/(z**2 + 1)**0.5
-    b = 1./(1+2**0.5) #(z**2 + 2)**0.5
-    c = 1.
-    M = (b*T[y-1, x-1] + a*T[y-1, x] + b*T[y-1, x+1] +
-         a*T[y, x-1]   + c*T[y, x]   + a*T[y, x+1] +
-         b*T[y+1, x-1] + a*T[y+1, x] + b*T[y+1, x+1])
-    M /= 4*a + 4*b + c
-    return M
-
-def interpZ(mask, zdraw):
-    """ find nearby planes and average their values using grid of points
-        zfill is in ascending order
-    """
-    ifill = np.ones(mask.shape[0], "bool")
-    zall = np.arange(0, mask.shape[0], 1, int)
-    ifill[zdraw] = False
-    zfill = zall[ifill]
-    zlower = zdraw[np.searchsorted(zdraw, zfill, side='left')-1]
-    zupper = zdraw[np.searchsorted(zdraw, zfill, side='right')]
-    for k,z in enumerate(zfill):
-        Z = zupper[k] - zlower[k]
-        zl = (z-zlower[k])/Z
-        plower = avg3d(mask[zlower[k]]) * (1-zl)
-        pupper = avg3d(mask[zupper[k]]) * zl
-        mask[z] = (plower + pupper) > 0.33
-        #Ml, norml = avg3d(mask[zlower[k]], zl)
-        #Mu, normu = avg3d(mask[zupper[k]], 1-zl)
-        #mask[z] = (Ml + Mu) / (norml + normu)  > 0.5
-    return mask, zfill
-
-
-def make_bwr():
-    # make a bwr colormap
-    b = np.append(255*np.ones(128), np.linspace(0, 255, 128)[::-1])[:,np.newaxis]
-    r = np.append(np.linspace(0, 255, 128), 255*np.ones(128))[:,np.newaxis]
-    g = np.append(np.linspace(0, 255, 128), np.linspace(0, 255, 128)[::-1])[:,np.newaxis]
-    color = np.concatenate((r,g,b), axis=-1).astype(np.uint8)
-    bwr = pg.ColorMap(pos=np.linspace(0.0,255,256), color=color)
-    return bwr
-
-def make_spectral():
-    # make spectral colormap
-    r = np.array([0,4,8,12,16,20,24,28,32,36,40,44,48,52,56,60,64,68,72,76,80,84,88,92,96,100,104,108,112,116,120,124,128,128,128,128,128,128,128,128,128,128,128,128,128,128,128,128,128,120,112,104,96,88,80,72,64,56,48,40,32,24,16,8,0,0,0,0,0,0,0,0,0,0,0,0,0,0,0,0,0,0,0,0,0,0,0,0,0,0,0,0,0,0,0,0,0,3,7,11,15,19,23,27,31,35,39,43,47,51,55,59,63,67,71,75,79,83,87,91,95,99,103,107,111,115,119,123,127,131,135,139,143,147,151,155,159,163,167,171,175,179,183,187,191,195,199,203,207,211,215,219,223,227,231,235,239,243,247,251,255,255,255,255,255,255,255,255,255,255,255,255,255,255,255,255,255,255,255,255,255,255,255,255,255,255,255,255,255,255,255,255,255,255,255,255,255,255,255,255,255,255,255,255,255,255,255,255,255,255,255,255,255,255,255,255,255,255,255,255,255,255,255,255,255,255,255,255,255,255,255,255,255,255,255,255,255,255,255,255,255,255,255,255,255,255,255,255,255,255,255,255,255,255,255,255])
-    g = np.array([0,1,2,3,4,5,6,7,8,9,10,9,9,8,8,7,7,6,6,5,5,5,4,4,3,3,2,2,1,1,0,0,0,7,15,23,31,39,47,55,63,71,79,87,95,103,111,119,127,135,143,151,159,167,175,183,191,199,207,215,223,231,239,247,255,247,239,231,223,215,207,199,191,183,175,167,159,151,143,135,128,129,131,132,134,135,137,139,140,142,143,145,147,148,150,151,153,154,156,158,159,161,162,164,166,167,169,170,172,174,175,177,178,180,181,183,185,186,188,189,191,193,194,196,197,199,201,202,204,205,207,208,210,212,213,215,216,218,220,221,223,224,226,228,229,231,232,234,235,237,239,240,242,243,245,247,248,250,251,253,255,251,247,243,239,235,231,227,223,219,215,211,207,203,199,195,191,187,183,179,175,171,167,163,159,155,151,147,143,139,135,131,127,123,119,115,111,107,103,99,95,91,87,83,79,75,71,67,63,59,55,51,47,43,39,35,31,27,23,19,15,11,7,3,0,8,16,24,32,41,49,57,65,74,82,90,98,106,115,123,131,139,148,156,164,172,180,189,197,205,213,222,230,238,246,254])
-    b = np.array([0,7,15,23,31,39,47,55,63,71,79,87,95,103,111,119,127,135,143,151,159,167,175,183,191,199,207,215,223,231,239,247,255,255,255,255,255,255,255,255,255,255,255,255,255,255,255,255,255,255,255,255,255,255,255,255,255,255,255,255,255,255,255,255,255,251,247,243,239,235,231,227,223,219,215,211,207,203,199,195,191,187,183,179,175,171,167,163,159,155,151,147,143,139,135,131,128,126,124,122,120,118,116,114,112,110,108,106,104,102,100,98,96,94,92,90,88,86,84,82,80,78,76,74,72,70,68,66,64,62,60,58,56,54,52,50,48,46,44,42,40,38,36,34,32,30,28,26,24,22,20,18,16,14,12,10,8,6,4,2,0,0,0,0,0,0,0,0,0,0,0,0,0,0,0,0,0,0,0,0,0,0,0,0,0,0,0,0,0,0,0,0,0,0,0,0,0,0,0,0,0,0,0,0,0,0,0,0,0,0,0,0,0,0,0,0,0,0,0,0,0,0,0,0,0,8,16,24,32,41,49,57,65,74,82,90,98,106,115,123,131,139,148,156,164,172,180,189,197,205,213,222,230,238,246,254])
-    color = (np.vstack((r,g,b)).T).astype(np.uint8)
-    spectral = pg.ColorMap(pos=np.linspace(0.0,255,256), color=color)
-    return spectral
-    
-
-def make_cmap(cm=0):
-    # make a single channel colormap
-    r = np.arange(0,256)
-    color = np.zeros((256,3))
-    color[:,cm] = r
-    color = color.astype(np.uint8)
-    cmap = pg.ColorMap(pos=np.linspace(0.0,255,256), color=color)
-    return cmap
-
-global logger
-def run():
-    from ..io import logger_setup
-    global logger
-    logger, log_file = logger_setup()
-    # Always start by initializing Qt (only once per application)
-    warnings.filterwarnings("ignore")
-    app = QApplication(sys.argv)
-    icon_path = pathlib.Path.home().joinpath('.cellpose', 'logo.png')
-    guip_path = pathlib.Path.home().joinpath('.cellpose', 'cellpose_gui.png')
-    style_path = pathlib.Path.home().joinpath('.cellpose', 'style_choice.npy')
-    if not icon_path.is_file():
-        cp_dir = pathlib.Path.home().joinpath('.cellpose')
-        cp_dir.mkdir(exist_ok=True)
-        print('downloading logo')
-        download_url_to_file('https://www.cellpose.org/static/images/cellpose_transparent.png', icon_path, progress=True)
-    if not guip_path.is_file():
-        print('downloading help window image')
-        download_url_to_file('https://www.cellpose.org/static/images/cellpose_gui.png', guip_path, progress=True)
-    if not style_path.is_file():
-        print('downloading style classifier')
-        download_url_to_file('https://www.cellpose.org/static/models/style_choice.npy', style_path, progress=True)
-    icon_path = str(icon_path.resolve())
-    app_icon = QtGui.QIcon()
-    app_icon.addFile(icon_path, QtCore.QSize(16, 16))
-    app_icon.addFile(icon_path, QtCore.QSize(24, 24))
-    app_icon.addFile(icon_path, QtCore.QSize(32, 32))
-    app_icon.addFile(icon_path, QtCore.QSize(48, 48))
-    app_icon.addFile(icon_path, QtCore.QSize(64, 64))
-    app_icon.addFile(icon_path, QtCore.QSize(256, 256))
-    app.setWindowIcon(app_icon)
-
-    # models.download_model_weights() # does not exist
-    MainW(image=None)
-    ret = app.exec_()
-    sys.exit(ret)
-
-def get_unique_points(set):
-    cps = np.zeros((len(set),3), np.int32)
-    for k,pp in enumerate(set):
-        cps[k,:] = np.array(pp)
-    set = list(np.unique(cps, axis=0))
-    return set
-
-class MainW(QMainWindow):
-    def __init__(self, image=None):
-        super(MainW, self).__init__()
-
-        pg.setConfigOptions(imageAxisOrder="row-major")
-        self.setGeometry(50, 50, 1200, 1000)
-        self.setWindowTitle(f"cellpose v{version}")
-        self.cp_path = os.path.dirname(os.path.realpath(__file__))
-        app_icon = QtGui.QIcon()
-        icon_path = pathlib.Path.home().joinpath('.cellpose', 'logo.png')
-        icon_path = str(icon_path.resolve())
-        app_icon.addFile(icon_path, QtCore.QSize(16, 16))
-        app_icon.addFile(icon_path, QtCore.QSize(24, 24))
-        app_icon.addFile(icon_path, QtCore.QSize(32, 32))
-        app_icon.addFile(icon_path, QtCore.QSize(48, 48))
-        app_icon.addFile(icon_path, QtCore.QSize(64, 64))
-        app_icon.addFile(icon_path, QtCore.QSize(256, 256))
-        self.setWindowIcon(app_icon)
-
-        menus.mainmenu(self)
-        menus.editmenu(self)
-        menus.modelmenu(self)
-        menus.helpmenu(self)
-
-        self.setStyleSheet("QMainWindow {background: 'black';}")
-        self.stylePressed = ("QPushButton {Text-align: left; "
-                             "background-color: rgb(150,50,150); "
-                             "border-color: white;"
-                             "color:white;}")
-        self.styleUnpressed = ("QPushButton {Text-align: left; "
-                               "background-color: rgb(50,50,50); "
-                                "border-color: white;"
-                               "color:white;}")
-        self.styleInactive = ("QPushButton {Text-align: left; "
-                              "background-color: rgb(30,30,30); "
-                             "border-color: white;"
-                              "color:rgb(80,80,80);}")
-        self.loaded = False
-
-        # ---- MAIN WIDGET LAYOUT ---- #
-        self.cwidget = QWidget(self)
-        self.l0 = QGridLayout()
-        self.cwidget.setLayout(self.l0)
-        self.setCentralWidget(self.cwidget)
-        self.l0.setVerticalSpacing(6)
-
-        self.imask = 0
-
-        b = self.make_buttons()
-
-        # ---- drawing area ---- #
-        self.win = pg.GraphicsLayoutWidget()
-        
-        self.l0.addWidget(self.win, 0, 9, b, 30)
-        self.win.scene().sigMouseClicked.connect(self.plot_clicked)
-        self.win.scene().sigMouseMoved.connect(self.mouse_moved)
-        self.make_viewbox()
-        self.make_orthoviews()
-        self.l0.setColumnStretch(10, 1)
-        bwrmap = make_bwr()
-        self.bwr = bwrmap.getLookupTable(start=0.0, stop=255.0, alpha=False)
-        self.cmap = []
-        # spectral colormap
-        self.cmap.append(make_spectral().getLookupTable(start=0.0, stop=255.0, alpha=False))
-        # single channel colormaps
-        for i in range(3):
-            self.cmap.append(make_cmap(i).getLookupTable(start=0.0, stop=255.0, alpha=False))
-
-        if MATPLOTLIB:
-            self.colormap = (plt.get_cmap('gist_ncar')(np.linspace(0.0,.9,1000000)) * 255).astype(np.uint8)
-            np.random.seed(42) # make colors stable
-            self.colormap = self.colormap[np.random.permutation(1000000)]
-        else:
-            np.random.seed(42) # make colors stable
-            self.colormap = ((np.random.rand(1000000,3)*0.8+0.1)*255).astype(np.uint8)
-        self.reset()
-
-        self.is_stack = True # always loading images of same FOV
-        # if called with image, load it
-        if image is not None:
-            self.filename = image
-            io._load_image(self, self.filename)
-
-        # training settings
-        d = datetime.datetime.now()
-        self.training_params = {'model_index': 0,
-                                'learning_rate': 0.1, 
-                                'weight_decay': 0.0001, 
-                                'n_epochs': 100,
-                                'model_name': 'CP' + d.strftime("_%Y%m%d_%H%M%S")
-                               }
-
-        self.setAcceptDrops(True)
-        self.win.show()
-        self.show()
-
-    def help_window(self):
-        HW = guiparts.HelpWindow(self)
-        HW.show()
-
-    def train_help_window(self):
-        THW = guiparts.TrainHelpWindow(self)
-        THW.show()
-
-    def gui_window(self):
-        EG = guiparts.ExampleGUI(self)
-        EG.show()
-
-    def make_buttons(self):
-        label_style = """QLabel{
-                            color: white
-                            } 
-                         QToolTip { 
-                           background-color: black; 
-                           color: white; 
-                           border: black solid 1px
-                           }"""
-        self.boldfont = QtGui.QFont("Arial", 12, QtGui.QFont.Bold)
-        self.medfont = QtGui.QFont("Arial", 10)
-        self.smallfont = QtGui.QFont("Arial", 8)
-        self.headings = ('color: rgb(150,255,150);')
-        self.dropdowns = ("color: white;"
-                        "background-color: rgb(40,40,40);"
-                        "selection-color: white;"
-                        "selection-background-color: rgb(50,100,50);")
-        self.checkstyle = "color: rgb(190,190,190);"
-
-        label = QLabel('Views:')#[\u2191 \u2193]')
-        label.setStyleSheet(self.headings)
-        label.setFont(self.boldfont)
-        self.l0.addWidget(label, 0,0,1,4)
-
-        label = QLabel('[up/down or W/S]')
-        label.setStyleSheet(label_style)
-        label.setFont(self.smallfont)
-        self.l0.addWidget(label, 1,0,1,4)
-
-        
-        b=2
-        self.view = 0 # 0=image, 1=flowsXY, 2=flowsZ, 3=cellprob
-        self.color = 0 # 0=RGB, 1=gray, 2=R, 3=G, 4=B
-        self.RGBDropDown = QComboBox()
-        self.RGBDropDown.addItems(["RGB","red=R","green=G","blue=B","gray","spectral"])
-        self.RGBDropDown.setFont(self.medfont)
-        self.RGBDropDown.currentIndexChanged.connect(self.color_choose)
-        #self.RGBDropDown.setFixedWidth(60)
-        self.RGBDropDown.setStyleSheet(self.dropdowns)
-        
-
-        self.l0.addWidget(self.RGBDropDown, b,0,1,4)
-        label = QLabel('[press R / G / B to \n toggle RGB and color ]')
-        label.setStyleSheet(label_style)
-        label.setFont(self.smallfont)
-        self.l0.addWidget(label, b,4,1,4)
-
-        label = QLabel('[pageup/down]')
-        label.setStyleSheet(label_style)
-        label.setFont(self.smallfont)
-        self.l0.addWidget(label, b+1,0,1,5)
-        self.RGBChoose = guiparts.RGBRadioButtons(self, b+2,0)
-        
-
-        b+=3
-
-        self.resize = -1
-        self.X2 = 0
-
-        b+=1
-        line = QHLine()
-        line.setStyleSheet('color: white;')
-        self.l0.addWidget(line, b,0,1,9)
-        b+=1
-        label = QLabel('Drawing:')
-        label.setStyleSheet(self.headings)
-        label.setFont(self.boldfont)
-        self.l0.addWidget(label, b,0,1,9)
-
-        b+=1
-        self.brush_size = 3
-        self.BrushChoose = QComboBox()
-        self.BrushChoose.addItems(["1","3","5","7","9"])
-        self.BrushChoose.currentIndexChanged.connect(self.brush_choose)
-        self.BrushChoose.setFixedWidth(60)
-        self.BrushChoose.setStyleSheet(self.dropdowns)
-        self.BrushChoose.setFont(self.medfont)
-        self.l0.addWidget(self.BrushChoose, b, 2,1,3)
-        label = QLabel('brush size:')
-        label.setStyleSheet(label_style)
-        label.setFont(self.medfont)
-        self.l0.addWidget(label, b,0,1,2)
-
-        # turn on drawing for 3D
-        self.SCheckBox = QCheckBox('single stroke')
-        self.SCheckBox.setStyleSheet(self.checkstyle)
-        self.SCheckBox.setFont(self.medfont)
-        self.SCheckBox.toggled.connect(self.autosave_on)
-        self.l0.addWidget(self.SCheckBox, b,5,1,3)
-
-        
-        b+=1
-        # turn off masks
-        self.layer_off = False
-        self.masksOn = True
-        self.MCheckBox = QCheckBox('MASKS ON [X]')
-        self.MCheckBox.setStyleSheet(self.checkstyle)
-        self.MCheckBox.setFont(self.medfont)
-        self.MCheckBox.setChecked(True)
-        self.MCheckBox.toggled.connect(self.toggle_masks)
-        self.l0.addWidget(self.MCheckBox, b,0,1,5)
-
-        # turn off outlines
-        self.outlinesOn = False # turn off by default
-        self.OCheckBox = QCheckBox('outlines on [Z]')
-        self.OCheckBox.setStyleSheet(self.checkstyle)
-        self.OCheckBox.setFont(self.medfont)
-        self.l0.addWidget(self.OCheckBox, b,5,1,4)
-        self.OCheckBox.setChecked(False)
-        self.OCheckBox.toggled.connect(self.toggle_masks) 
-
-        # buttons for deleting multiple cells
-        b += 1
-        label = QLabel('Delete ROIs:')
-        label.setStyleSheet(label_style)
-        label.setFont(self.medfont)
-        self.l0.addWidget(label, b, 0,1,3)
-        b+=1
-        self.DeleteMultipleROIButton = QPushButton('delete multiple')
-        self.DeleteMultipleROIButton.clicked.connect(self.delete_multiple_cells)
-        self.l0.addWidget(self.DeleteMultipleROIButton, b, 0, 1, 2) #r, c, rowspan, colspan
-        self.DeleteMultipleROIButton.setEnabled(False)
-        self.DeleteMultipleROIButton.setStyleSheet(self.styleInactive)
-        self.DeleteMultipleROIButton.setFont(self.smallfont)
-        self.DeleteMultipleROIButton.setFixedWidth(75)
-
-        self.MakeDeletionRegionButton = QPushButton('select region')
-        self.MakeDeletionRegionButton.clicked.connect(self.remove_region_cells)
-        self.l0.addWidget(self.MakeDeletionRegionButton, b, 2, 1, 3)
-        self.MakeDeletionRegionButton.setEnabled(False)
-        self.MakeDeletionRegionButton.setStyleSheet(self.styleInactive)
-        self.MakeDeletionRegionButton.setFont(self.smallfont)
-        self.MakeDeletionRegionButton.setFixedWidth(75)
-
-        self.DoneDeleteMultipleROIButton = QPushButton('done')
-        self.DoneDeleteMultipleROIButton.clicked.connect(self.done_remove_multiple_cells)
-        self.l0.addWidget(self.DoneDeleteMultipleROIButton, b, 5, 1, 2)
-        self.DoneDeleteMultipleROIButton.setEnabled(False)
-        self.DoneDeleteMultipleROIButton.setStyleSheet(self.styleInactive)
-        self.DoneDeleteMultipleROIButton.setFont(self.smallfont)
-        self.DoneDeleteMultipleROIButton.setFixedWidth(40)
-
-        self.CancelDeleteMultipleROIButton = QPushButton('cancel')
-        self.CancelDeleteMultipleROIButton.clicked.connect(self.cancel_remove_multiple)
-        self.l0.addWidget(self.CancelDeleteMultipleROIButton, b, 7, 1, 2)
-        self.CancelDeleteMultipleROIButton.setEnabled(False)
-        self.CancelDeleteMultipleROIButton.setStyleSheet(self.styleInactive)
-        self.CancelDeleteMultipleROIButton.setFont(self.smallfont)
-        self.CancelDeleteMultipleROIButton.setFixedWidth(40)
-        
-        b+=1
-        line = QHLine()
-        line.setStyleSheet('color: white;')
-        self.l0.addWidget(line, b,0,1,9)
-        b+=1
-        label = QLabel('Segmentation:')
-        label.setStyleSheet(self.headings)
-        label.setFont(self.boldfont)
-        self.l0.addWidget(label, b,0,1,9)
-        
-        # use GPU
-        self.useGPU = QCheckBox('use GPU')
-        self.useGPU.setStyleSheet(self.checkstyle)
-        self.useGPU.setFont(self.medfont)
-        self.useGPU.setToolTip('if you have specially installed the <i>cuda</i> version of torch, then you can activate this')
-        self.check_gpu()
-        self.l0.addWidget(self.useGPU, b,5,1,4)
-
-        b+=1
-        self.diameter = 30
-        label = QLabel('cell diameter (pixels) (click ENTER):')
-        label.setStyleSheet(label_style)
-        label.setFont(self.medfont)
-        label.setToolTip('you can manually enter the approximate diameter for your cells, \nor press “calibrate” to let the model estimate it. \nThe size is represented by a disk at the bottom of the view window \n(can turn this disk off by unchecking “scale disk on”)')
-        self.l0.addWidget(label, b, 0,1,9)
-        self.Diameter = QLineEdit()
-        self.Diameter.setToolTip('you can manually enter the approximate diameter for your cells, \nor press “calibrate” to let the model estimate it. \nThe size is represented by a disk at the bottom of the view window \n(can turn this disk off by unchecking “scale disk on”)')
-        self.Diameter.setText(str(self.diameter))
-        self.Diameter.setFont(self.medfont)
-        self.Diameter.returnPressed.connect(self.compute_scale)
-        self.Diameter.setFixedWidth(50)
-        b+=1
-        self.l0.addWidget(self.Diameter, b,0,1,5)
-
-        # recompute model
-        self.SizeButton = QPushButton('  calibrate')
-        self.SizeButton.clicked.connect(self.calibrate_size)
-        self.l0.addWidget(self.SizeButton, b,5,1,4)
-        self.SizeButton.setEnabled(False)
-        self.SizeButton.setStyleSheet(self.styleInactive)
-        self.SizeButton.setFont(self.boldfont)
-
-        ### fast mode
-        #self.NetAvg = QComboBox()
-        #self.NetAvg.addItems(['average 4 nets', 'run 1 net', '+ turn off resample (fast)'])
-        #self.NetAvg.setFont(self.medfont)
-        #self.NetAvg.setToolTip('average 4 different fit networks (default); run 1 network (faster); or run 1 net + turn off resample (fast)')
-        #self.l0.addWidget(self.NetAvg, b,5,1,4)
-
-        
-        b+=1
-        # choose channel
-        self.ChannelChoose = [QComboBox(), QComboBox()]
-        self.ChannelChoose[0].addItems(['0: gray', '1: red', '2: green','3: blue'])
-        self.ChannelChoose[1].addItems(['0: none', '1: red', '2: green', '3: blue'])
-        cstr = ['chan to segment:', 'chan2 (optional): ']
-        for i in range(2):
-            #self.ChannelChoose[i].setFixedWidth(70)
-            self.ChannelChoose[i].setStyleSheet(self.dropdowns)
-            self.ChannelChoose[i].setFont(self.medfont)
-            label = QLabel(cstr[i])
-            label.setStyleSheet(label_style)
-            label.setFont(self.medfont)
-            if i==0:
-                label.setToolTip('this is the channel in which the cytoplasm or nuclei exist that you want to segment')
-                self.ChannelChoose[i].setToolTip('this is the channel in which the cytoplasm or nuclei exist that you want to segment')
-            else:
-                label.setToolTip('if <em>cytoplasm</em> model is chosen, and you also have a nuclear channel, then choose the nuclear channel for this option')
-                self.ChannelChoose[i].setToolTip('if <em>cytoplasm</em> model is chosen, and you also have a nuclear channel, then choose the nuclear channel for this option')
-            self.l0.addWidget(label, b,0,1,5)
-            self.l0.addWidget(self.ChannelChoose[i], b,5,1,4)
-            b+=1
-
-        # post-hoc paramater tuning
-
-        b+=1
-        label = QLabel('flow_threshold:')
-        label.setToolTip('threshold on flow error to accept a mask (set higher to get more cells, e.g. in range from (0.1, 3.0), OR set to 0.0 to turn off so no cells discarded);\n press enter to recompute if model already run')
-        label.setStyleSheet(label_style)
-        label.setFont(self.medfont)
-        self.l0.addWidget(label, b, 0,1,5)
-        self.flow_threshold = QLineEdit()
-        self.flow_threshold.setText('0.4')
-        self.flow_threshold.returnPressed.connect(self.compute_cprob)
-        self.flow_threshold.setFixedWidth(70)
-        self.l0.addWidget(self.flow_threshold, b,5,1,4)
-
-        b+=1
-        label = QLabel('cellprob_threshold:')
-        label.setToolTip('threshold on cellprob output to seed cell masks (set lower to include more pixels or higher to include fewer, e.g. in range from (-6, 6)); \n press enter to recompute if model already run')
-        label.setStyleSheet(label_style)
-        label.setFont(self.medfont)
-        self.l0.addWidget(label, b, 0,1,5)
-        self.cellprob_threshold = QLineEdit()
-        self.cellprob_threshold.setText('0.0')
-        self.cellprob_threshold.returnPressed.connect(self.compute_cprob)
-        self.cellprob_threshold.setFixedWidth(70)
-        self.l0.addWidget(self.cellprob_threshold, b,5,1,4)
-
-        b+=1
-        label = QLabel('stitch_threshold:')
-        label.setToolTip('for 3D volumes, turn on stitch_threshold to stitch masks across planes instead of running cellpose in 3D (see docs for details)')
-        label.setStyleSheet(label_style)
-        label.setFont(self.medfont)
-        self.l0.addWidget(label, b, 0,1,5)
-        self.stitch_threshold = QLineEdit()
-        self.stitch_threshold.setText('0.0')
-        #self.cellprob_threshold.returnPressed.connect(self.compute_cprob)
-        self.stitch_threshold.setFixedWidth(70)
-        self.l0.addWidget(self.stitch_threshold, b,5,1,4)
-
-        b+=1
-        self.GB = QGroupBox('model zoo')
-        self.GB.setStyleSheet("QGroupBox { border: 1px solid white; color:white; padding: 10px 0px;}")
-        self.GBg = QGridLayout()
-        self.GB.setLayout(self.GBg)
-
-        # compute segmentation with general models
-        self.net_text = ['cyto','nuclei','tissuenet','livecell', 'cyto2']
-        nett = ['cellpose cyto model', 
-                'cellpose nuclei model',
-                'tissuenet cell model\n(non-commercial use only)',
-                'livecell model\n(non-commercial use only)',
-                'cellpose cyto2 model']
-        self.StyleButtons = []
-        for j in range(len(self.net_text)):
-            self.StyleButtons.append(guiparts.ModelButton(self, self.net_text[j], self.net_text[j]))
-            self.GBg.addWidget(self.StyleButtons[-1], 0,2*j,1,2)
-            if j < 4:
-                self.StyleButtons[-1].setFixedWidth(45)
-            else:
-                self.StyleButtons[-1].setFixedWidth(35)
-            self.StyleButtons[-1].setToolTip(nett[j])
-
-        # compute segmentation with style model
-        self.net_text.extend(['CP', 'CPx', 'TN1', 'TN2', 'TN3', #'TN-p','TN-gi','TN-i',
-                         'LC1', 'LC2', 'LC3', 'LC4', #'LC-g','LC-e','LC-r','LC-n',
-                        ])
-        nett = ['cellpose cyto fluorescent', 'cellpose other', 'tissuenet 1\n(non-commercial use only)', 
-                'tissuenet 2\n(non-commercial use only)', 'tissuenet 3\n(non-commercial use only)',
-                'livecell A172 + SKOV3\n(non-commercial use only)', 'livecell various\n(non-commercial use only)', 
-                'livecell BV2 + SkBr3\n(non-commercial use only)', 'livecell SHSY5Y\n(non-commercial use only)']
-        for j in range(9):
-            self.StyleButtons.append(guiparts.ModelButton(self, self.net_text[j+5], self.net_text[j+5]))
-            self.GBg.addWidget(self.StyleButtons[-1], 1,j,1,1)
-            self.StyleButtons[-1].setFixedWidth(22)
-            self.StyleButtons[-1].setToolTip(nett[j])
-
-        self.StyleToModel = QPushButton(' compute style and run suggested model')
-        self.StyleToModel.setStyleSheet(self.styleInactive)
-        self.StyleToModel.clicked.connect(self.suggest_model)
-        self.StyleToModel.setToolTip(' uses general cp2 model to compute style and runs suggested model based on style')
-        self.StyleToModel.setFont(self.smallfont)
-        self.GBg.addWidget(self.StyleToModel, 2,0,1,10)
-
-        self.l0.addWidget(self.GB, b, 0, 2, 9)
-
-        b+=2
-        self.CB = QGroupBox('custom models')
-        self.CB.setStyleSheet("QGroupBox { border: 1px solid white; color:white; padding: 10px 0px;}")
-        self.CBg = QGridLayout()
-        self.CB.setLayout(self.CBg)
-        tipstr = 'add or train your own models in the "Models" file menu and choose model here'
-        self.CB.setToolTip(tipstr)
-        
-        # choose models
-        self.ModelChoose = QComboBox()
-        if len(self.model_strings) > 0:
-            current_index = 0
-            self.ModelChoose.addItems(['select custom model'])
-            self.ModelChoose.addItems(self.model_strings)
-        else:
-            self.ModelChoose.addItems(['select custom model'])
-            current_index = 0
-        self.ModelChoose.setFixedWidth(180)
-        self.ModelChoose.setStyleSheet(self.dropdowns)
-        self.ModelChoose.setFont(self.medfont)
-        self.ModelChoose.setCurrentIndex(current_index)
-        self.ModelChoose.activated.connect(self.model_choose)
-        
-        self.CBg.addWidget(self.ModelChoose, 0,0,1,7)
-
-        # compute segmentation w/ custom model
-        self.ModelButton = QPushButton(u'run model')
-        self.ModelButton.clicked.connect(self.compute_model)
-        self.CBg.addWidget(self.ModelButton, 0,7,2,2)
-        self.ModelButton.setEnabled(False)
-        self.ModelButton.setStyleSheet(self.styleInactive)
-
-        self.l0.addWidget(self.CB, b, 0, 1, 9)
-        
-        b+=1
-        self.progress = QProgressBar(self)
-        self.progress.setStyleSheet('color: gray;')
-        self.l0.addWidget(self.progress, b,0,1,5)
-
-        self.roi_count = QLabel('0 ROIs')
-        self.roi_count.setStyleSheet('color: white;')
-        self.roi_count.setFont(self.boldfont)
-        self.roi_count.setAlignment(QtCore.Qt.AlignRight)
-        self.l0.addWidget(self.roi_count, b,5,1,3)
-
-        b+=1
-        line = QHLine()
-        line.setStyleSheet('color: white;')
-        self.l0.addWidget(line, b,0,1,9)
-
-        b+=1
-        label = QLabel('Image saturation:')
-        label.setStyleSheet(self.headings)
-        label.setFont(self.boldfont)
-        self.l0.addWidget(label, b,0,1,9)
-
-        #b+=1
-        #self.autochannelbtn = QCheckBox('renormalize channels')
-        #self.autochannelbtn.setStyleSheet(self.checkstyle)
-        #self.autochannelbtn.setFont(self.medfont)
-        #self.autochannelbtn.setChecked(True)
-        #self.autochannelbtn.setToolTip('sets channels so that 1st and 99th percentiles at same values, only works for 2D images currently')
-        #self.l0.addWidget(self.autochannelbtn, b,0,1,5)
-
-        b+=1
-        self.autobtn = QCheckBox('auto-adjust')
-        self.autobtn.setStyleSheet(self.checkstyle)
-        self.autobtn.setFont(self.medfont)
-        self.autobtn.setChecked(True)
-        self.l0.addWidget(self.autobtn, b,0,1,5)
-
-        b+=1
-        self.slider = QRangeSlider(Qtp.Orientation.Horizontal)
-        self.slider.setMinimum(0)
-        self.slider.setMaximum(255)
-        self.slider.setValue([0, 255])
-        #self.slider.setHigh(255)
-        self.slider.setTickPosition(QSlider.TicksRight)
-        self.slider.valueChanged.connect(self.level_change)
-        self.l0.addWidget(self.slider, b,0,1,9)
-
-        b+=1
-        self.l0.addWidget(QLabel(''),b,0,1,5)
-        self.l0.setRowStretch(b, 1)
-
-        # cross-hair
-        self.vLine = pg.InfiniteLine(angle=90, movable=False)
-        self.hLine = pg.InfiniteLine(angle=0, movable=False)
-        self.vLineOrtho = [pg.InfiniteLine(angle=90, movable=False), pg.InfiniteLine(angle=90, movable=False)]
-        self.hLineOrtho = [pg.InfiniteLine(angle=0, movable=False), pg.InfiniteLine(angle=0, movable=False)]
-
-        b+=1
-        self.orthobtn = QCheckBox('orthoviews')
-        self.orthobtn.setStyleSheet(self.checkstyle)
-        self.orthobtn.setToolTip('activate orthoviews with 3D image')
-        self.orthobtn.setFont(self.medfont)
-        self.orthobtn.setChecked(False)
-        self.l0.addWidget(self.orthobtn, b,0,1,5)
-        self.orthobtn.toggled.connect(self.toggle_ortho)
-
-        label = QLabel('ortho dz:')
-        label.setAlignment(QtCore.Qt.AlignRight | QtCore.Qt.AlignVCenter)
-        label.setStyleSheet(label_style)
-        label.setFont(self.medfont)
-        self.l0.addWidget(label, b, 4,1,2)
-        self.dz = 10
-        self.dzedit = QLineEdit()
-        self.dzedit.setAlignment(QtCore.Qt.AlignRight | QtCore.Qt.AlignVCenter)
-        self.dzedit.setText(str(self.dz))
-        self.dzedit.returnPressed.connect(self.update_ortho)
-        self.dzedit.setFixedWidth(60)
-        self.l0.addWidget(self.dzedit, b, 6,1,3)
-
-        b+=1
-        label = QLabel('z-aspect:')
-        label.setAlignment(QtCore.Qt.AlignRight | QtCore.Qt.AlignVCenter)
-        label.setStyleSheet(label_style)
-        label.setFont(self.medfont)
-        self.l0.addWidget(label, b, 4,1,2)
-        self.zaspect = 1.0
-        self.zaspectedit = QLineEdit()
-        self.zaspectedit.setAlignment(QtCore.Qt.AlignRight | QtCore.Qt.AlignVCenter)
-        self.zaspectedit.setText(str(self.zaspect))
-        self.zaspectedit.returnPressed.connect(self.update_ortho)
-        self.zaspectedit.setFixedWidth(60)
-        self.l0.addWidget(self.zaspectedit, b, 6,1,3)
-
-        b+=1
-        # add z position underneath
-        self.currentZ = 0
-        label = QLabel('Z:')
-        label.setAlignment(QtCore.Qt.AlignRight | QtCore.Qt.AlignVCenter)
-        label.setStyleSheet(label_style)
-        self.l0.addWidget(label, b, 4,1,2)
-        self.zpos = QLineEdit()
-        self.zpos.setAlignment(QtCore.Qt.AlignRight | QtCore.Qt.AlignVCenter)
-        self.zpos.setText(str(self.currentZ))
-        self.zpos.returnPressed.connect(self.update_ztext)
-        self.zpos.setFixedWidth(60)
-        self.l0.addWidget(self.zpos, b, 6,1,3)
-        
-        # scale toggle
-        self.scale_on = True
-        self.ScaleOn = QCheckBox('scale disk on')
-        self.ScaleOn.setFont(self.medfont)
-        self.ScaleOn.setStyleSheet('color: rgb(150,50,150);')
-        self.ScaleOn.setChecked(True)
-        self.ScaleOn.setToolTip('see current diameter as red disk at bottom')
-        self.ScaleOn.toggled.connect(self.toggle_scale)
-        self.l0.addWidget(self.ScaleOn, b,0,1,4)
-
-        # add scrollbar underneath
-        self.scroll = QScrollBar(QtCore.Qt.Horizontal)
-        self.scroll.setMaximum(10)
-        self.scroll.valueChanged.connect(self.move_in_Z)
-        self.l0.addWidget(self.scroll, b,9,1,30)
-        return b
-
-    def level_change(self):
-        if self.loaded:
-            sval = self.slider.value()
-            self.ops_plot = {'saturation': sval}
-            self.saturation[self.currentZ] = sval
-            if not self.autobtn.isChecked():
-                for i in range(len(self.saturation)):
-                    self.saturation[i] = sval
-            self.update_plot()
-
-    def keyPressEvent(self, event):
-        if self.loaded:
-            #self.p0.setMouseEnabled(x=True, y=True)
-            if not (event.modifiers() & (QtCore.Qt.ControlModifier | QtCore.Qt.ShiftModifier | QtCore.Qt.AltModifier) or self.in_stroke):
-                updated = False
-                if len(self.current_point_set) > 0:
-                    if event.key() == QtCore.Qt.Key_Return:
-                        self.add_set()
-                    if self.NZ>1:
-                        if event.key() == QtCore.Qt.Key_Left:
-                            self.currentZ = max(0,self.currentZ-1)
-                            self.scroll.setValue(self.currentZ)
-                            updated = True
-                        elif event.key() == QtCore.Qt.Key_Right:
-                            self.currentZ = min(self.NZ-1, self.currentZ+1)
-                            self.scroll.setValue(self.currentZ)
-                            updated = True
-                else:
-                    if event.key() == QtCore.Qt.Key_X:
-                        self.MCheckBox.toggle()
-                    if event.key() == QtCore.Qt.Key_Z:
-                        self.OCheckBox.toggle()
-                    if event.key() == QtCore.Qt.Key_Left:
-                        if self.NZ==1:
-                            self.get_prev_image()
-                        else:
-                            self.currentZ = max(0,self.currentZ-1)
-                            self.scroll.setValue(self.currentZ)
-                            updated = True
-                    elif event.key() == QtCore.Qt.Key_Right:
-                        if self.NZ==1:
-                            self.get_next_image()
-                        else:
-                            self.currentZ = min(self.NZ-1, self.currentZ+1)
-                            self.scroll.setValue(self.currentZ)
-                            updated = True
-                    elif event.key() == QtCore.Qt.Key_A:
-                        if self.NZ==1:
-                            self.get_prev_image()
-                        else:
-                            self.currentZ = max(0,self.currentZ-1)
-                            self.scroll.setValue(self.currentZ)
-                            updated = True
-                    elif event.key() == QtCore.Qt.Key_D:
-                        if self.NZ==1:
-                            self.get_next_image()
-                        else:
-                            self.currentZ = min(self.NZ-1, self.currentZ+1)
-                            self.scroll.setValue(self.currentZ)
-                            updated = True
-
-                    elif event.key() == QtCore.Qt.Key_PageDown:
-                        self.view = (self.view+1)%(len(self.RGBChoose.bstr))
-                        self.RGBChoose.button(self.view).setChecked(True)
-                    elif event.key() == QtCore.Qt.Key_PageUp:
-                        self.view = (self.view-1)%(len(self.RGBChoose.bstr))
-                        self.RGBChoose.button(self.view).setChecked(True)
-
-                # can change background or stroke size if cell not finished
-                if event.key() == QtCore.Qt.Key_Up or event.key() == QtCore.Qt.Key_W:
-                    self.color = (self.color-1)%(6)
-                    self.RGBDropDown.setCurrentIndex(self.color)
-                elif event.key() == QtCore.Qt.Key_Down or event.key() == QtCore.Qt.Key_S:
-                    self.color = (self.color+1)%(6)
-                    self.RGBDropDown.setCurrentIndex(self.color)
-                elif event.key() == QtCore.Qt.Key_R:
-                    if self.color!=1:
-                        self.color = 1
-                    else:
-                        self.color = 0
-                    self.RGBDropDown.setCurrentIndex(self.color)
-                elif event.key() == QtCore.Qt.Key_G:
-                    if self.color!=2:
-                        self.color = 2
-                    else:
-                        self.color = 0
-                    self.RGBDropDown.setCurrentIndex(self.color)
-                elif event.key() == QtCore.Qt.Key_B:
-                    if self.color!=3:
-                        self.color = 3
-                    else:
-                        self.color = 0
-                    self.RGBDropDown.setCurrentIndex(self.color)
-                elif (event.key() == QtCore.Qt.Key_Comma or
-                        event.key() == QtCore.Qt.Key_Period):
-                    count = self.BrushChoose.count()
-                    gci = self.BrushChoose.currentIndex()
-                    if event.key() == QtCore.Qt.Key_Comma:
-                        gci = max(0, gci-1)
-                    else:
-                        gci = min(count-1, gci+1)
-                    self.BrushChoose.setCurrentIndex(gci)
-                    self.brush_choose()
-                if not updated:
-                    self.update_plot()
-        if event.key() == QtCore.Qt.Key_Minus or event.key() == QtCore.Qt.Key_Equal:
-            self.p0.keyPressEvent(event)
-
-    def check_gpu(self, torch=True):
-        # also decide whether or not to use torch
-        self.torch = torch
-        self.useGPU.setChecked(False)
-        self.useGPU.setEnabled(False)    
-        if self.torch and core.use_gpu(use_torch=True):
-            self.useGPU.setEnabled(True)
-            self.useGPU.setChecked(True)
-        else:
-            self.useGPU.setStyleSheet("color: rgb(80,80,80);")
-
-    def get_channels(self):
-        channels = [self.ChannelChoose[0].currentIndex(), self.ChannelChoose[1].currentIndex()]
-        if self.current_model=='nuclei':
-            channels[1] = 0
-        return channels
-
-    def model_choose(self, index):
-        if index > 0:
-            print(f'GUI_INFO: selected model {self.ModelChoose.currentText()}, loading now')
-            self.initialize_model()
-            self.diameter = self.model.diam_labels
-            self.Diameter.setText('%0.2f'%self.diameter)
-            print(f'GUI_INFO: diameter set to {self.diameter: 0.2f} (but can be changed)')
-
-    def calibrate_size(self):
-        self.initialize_model(model_name='cyto')
-        diams, _ = self.model.sz.eval(self.stack[self.currentZ].copy(),
-                                   channels=self.get_channels(), progress=self.progress)
-        diams = np.maximum(5.0, diams)
-        logger.info('estimated diameter of cells using %s model = %0.1f pixels'%
-                (self.current_model, diams))
-        self.Diameter.setText('%0.1f'%diams)
-        self.diameter = diams
-        self.compute_scale()
-        self.progress.setValue(100)
-
-    def toggle_scale(self):
-        if self.scale_on:
-            self.p0.removeItem(self.scale)
-            self.scale_on = False
-        else:
-            self.p0.addItem(self.scale)
-            self.scale_on = True
-
-    def toggle_removals(self):
-        if self.ncells>0:
-            self.ClearButton.setEnabled(True)
-            self.remcell.setEnabled(True)
-            self.undo.setEnabled(True)
-        else:
-            self.ClearButton.setEnabled(False)
-            self.remcell.setEnabled(False)
-            self.undo.setEnabled(False)
-
-    def remove_action(self):
-        if self.selected>0:
-            self.remove_cell(self.selected)
-
-    def undo_action(self):
-        if (len(self.strokes) > 0 and
-            self.strokes[-1][0][0]==self.currentZ):
-            self.remove_stroke()
-        else:
-            # remove previous cell
-            if self.ncells> 0:
-                self.remove_cell(self.ncells)
-
-    def undo_remove_action(self):
-        self.undo_remove_cell()
-
-    def get_files(self):
-        folder = os.path.dirname(self.filename)
-        mask_filter = '_masks'
-        images = get_image_files(folder, mask_filter)
-        fnames = [os.path.split(images[k])[-1] for k in range(len(images))]
-        f0 = os.path.split(self.filename)[-1]
-        idx = np.nonzero(np.array(fnames)==f0)[0][0]
-        return images, idx
-
-    def get_prev_image(self):
-        images, idx = self.get_files()
-        idx = (idx-1)%len(images)
-        io._load_image(self, filename=images[idx])
-
-    def get_next_image(self, load_seg=True):
-        images, idx = self.get_files()
-        idx = (idx+1)%len(images)
-        io._load_image(self, filename=images[idx], load_seg=load_seg)
-
-    def dragEnterEvent(self, event):
-        if event.mimeData().hasUrls():
-            event.accept()
-        else:
-            event.ignore()
-
-    def dropEvent(self, event):
-        files = [u.toLocalFile() for u in event.mimeData().urls()]
-        if os.path.splitext(files[0])[-1] == '.npy':
-            io._load_seg(self, filename=files[0])
-        else:
-            io._load_image(self, filename=files[0])
-
-    def toggle_masks(self):
-        if self.MCheckBox.isChecked():
-            self.masksOn = True
-        else:
-            self.masksOn = False
-        if self.OCheckBox.isChecked():
-            self.outlinesOn = True
-        else:
-            self.outlinesOn = False
-        if not self.masksOn and not self.outlinesOn:
-            self.p0.removeItem(self.layer)
-            self.layer_off = True
-        else:
-            if self.layer_off:
-                self.p0.addItem(self.layer)
-            self.draw_layer()
-            self.update_layer()
-        if self.loaded:
-            self.update_plot()
-            self.update_layer()
-
-
-    def move_in_Z(self):
-        if self.loaded:
-            self.currentZ = min(self.NZ, max(0, int(self.scroll.value())))
-            self.zpos.setText(str(self.currentZ))
-            self.update_plot()
-            self.draw_layer()
-            self.update_layer()
-            
-            
-    def make_viewbox(self):
-        self.p0 = guiparts.ViewBoxNoRightDrag(
-            parent=self,
-            lockAspect=True,
-            name="plot1",
-            border=[100, 100, 100],
-            invertY=True
-        )
-        self.p0.setCursor(QtCore.Qt.CrossCursor)
-        self.brush_size=3
-        self.win.addItem(self.p0, 0, 0, rowspan=1, colspan=1)
-        self.p0.setMenuEnabled(False)
-        self.p0.setMouseEnabled(x=True, y=True)
-        self.img = pg.ImageItem(viewbox=self.p0, parent=self)
-        self.img.autoDownsample = False
-        self.layer = guiparts.ImageDraw(viewbox=self.p0, parent=self)
-        self.layer.setLevels([0,255])
-        self.scale = pg.ImageItem(viewbox=self.p0, parent=self)
-        self.scale.setLevels([0,255])
-        self.p0.scene().contextMenuItem = self.p0
-        #self.p0.setMouseEnabled(x=False,y=False)
-        self.Ly,self.Lx = 512,512
-        self.p0.addItem(self.img)
-        self.p0.addItem(self.layer)
-        self.p0.addItem(self.scale)
-
-    def make_orthoviews(self):
-        self.pOrtho, self.imgOrtho, self.layerOrtho = [], [], []
-        for j in range(2):
-            self.pOrtho.append(pg.ViewBox(
-                                lockAspect=True,
-                                name=f'plotOrtho{j}',
-                                border=[100, 100, 100],
-                                invertY=True,
-                                enableMouse=False
-                            ))
-            self.pOrtho[j].setMenuEnabled(False)
-
-            self.imgOrtho.append(pg.ImageItem(viewbox=self.pOrtho[j], parent=self))
-            self.imgOrtho[j].autoDownsample = False
-
-            self.layerOrtho.append(pg.ImageItem(viewbox=self.pOrtho[j], parent=self))
-            self.layerOrtho[j].setLevels([0,255])
-
-            #self.pOrtho[j].scene().contextMenuItem = self.pOrtho[j]
-            self.pOrtho[j].addItem(self.imgOrtho[j])
-            self.pOrtho[j].addItem(self.layerOrtho[j])
-            self.pOrtho[j].addItem(self.vLineOrtho[j], ignoreBounds=False)
-            self.pOrtho[j].addItem(self.hLineOrtho[j], ignoreBounds=False)
-        
-        self.pOrtho[0].linkView(self.pOrtho[0].YAxis, self.p0)
-        self.pOrtho[1].linkView(self.pOrtho[1].XAxis, self.p0)
-        
-
-    def add_orthoviews(self):
-        self.yortho = self.Ly//2
-        self.xortho = self.Lx//2
-        if self.NZ > 1:
-            self.update_ortho()
-
-        self.win.addItem(self.pOrtho[0], 0, 1, rowspan=1, colspan=1)
-        self.win.addItem(self.pOrtho[1], 1, 0, rowspan=1, colspan=1)
-
-        qGraphicsGridLayout = self.win.ci.layout
-        qGraphicsGridLayout.setColumnStretchFactor(0, 2)
-        qGraphicsGridLayout.setColumnStretchFactor(1, 1)
-        qGraphicsGridLayout.setRowStretchFactor(0, 2)
-        qGraphicsGridLayout.setRowStretchFactor(1, 1)
-        
-        #self.p0.linkView(self.p0.YAxis, self.pOrtho[0])
-        #self.p0.linkView(self.p0.XAxis, self.pOrtho[1])
-        
-        self.pOrtho[0].setYRange(0,self.Lx)
-        self.pOrtho[0].setXRange(-self.dz/3,self.dz*2 + self.dz/3)
-        self.pOrtho[1].setYRange(-self.dz/3,self.dz*2 + self.dz/3)
-        self.pOrtho[1].setXRange(0,self.Ly)
-        #self.pOrtho[0].setLimits(minXRange=self.dz*2+self.dz/3*2)
-        #self.pOrtho[1].setLimits(minYRange=self.dz*2+self.dz/3*2)
-
-        self.p0.addItem(self.vLine, ignoreBounds=False)
-        self.p0.addItem(self.hLine, ignoreBounds=False)
-        self.p0.setYRange(0,self.Lx)
-        self.p0.setXRange(0,self.Ly)
-
-        self.win.show()
-        self.show()
-        
-        #self.p0.linkView(self.p0.XAxis, self.pOrtho[1])
-        
-    def remove_orthoviews(self):
-        self.win.removeItem(self.pOrtho[0])
-        self.win.removeItem(self.pOrtho[1])
-        self.p0.removeItem(self.vLine)
-        self.p0.removeItem(self.hLine)
-        self.win.show()
-        self.show()
-
-    def toggle_ortho(self):
-        if self.orthobtn.isChecked():
-            self.add_orthoviews()
-        else:
-            self.remove_orthoviews()
-            
-
-    def reset(self):
-        # ---- start sets of points ---- #
-        self.selected = 0
-        self.X2 = 0
-        self.resize = -1
-        self.onechan = False
-        self.loaded = False
-        self.channel = [0,1]
-        self.current_point_set = []
-        self.in_stroke = False
-        self.strokes = []
-        self.stroke_appended = True
-        self.ncells = 0
-        self.zdraw = []
-        self.removed_cell = []
-        self.cellcolors = np.array([255,255,255])[np.newaxis,:]
-        # -- set menus to default -- #
-        self.color = 0
-        self.RGBDropDown.setCurrentIndex(self.color)
-        self.view = 0
-        self.RGBChoose.button(self.view).setChecked(True)
-        self.BrushChoose.setCurrentIndex(1)
-        self.SCheckBox.setChecked(True)
-        self.SCheckBox.setEnabled(False)
-
-        # -- zero out image stack -- #
-        self.opacity = 128 # how opaque masks should be
-        self.outcolor = [200,200,255,200]
-        self.NZ, self.Ly, self.Lx = 1,512,512
-        self.saturation = [[0,255] for n in range(self.NZ)]
-        self.slider.setValue([0,255])
-        #self.slider.setHigh(255)
-        self.slider.show()
-        self.currentZ = 0
-        self.flows = [[],[],[],[],[[]]]
-        self.stack = np.zeros((1,self.Ly,self.Lx,3))
-        # masks matrix
-        self.layerz = 0*np.ones((self.Ly,self.Lx,4), np.uint8)
-        # image matrix with a scale disk
-        self.radii = 0*np.ones((self.Ly,self.Lx,4), np.uint8)
-        self.cellpix = np.zeros((1,self.Ly,self.Lx), np.uint32)
-        self.outpix = np.zeros((1,self.Ly,self.Lx), np.uint32)
-        self.ismanual = np.zeros(0, 'bool')
-        self.update_plot()
-        self.orthobtn.setChecked(False)
-        self.filename = []
-        self.loaded = False
-        self.recompute_masks = False
-
-        self.deleting_multiple = False
-        self.removing_cells_list = []
-        self.removing_region = False
-        self.remove_roi_obj = None
-
-    def brush_choose(self):
-        self.brush_size = self.BrushChoose.currentIndex()*2 + 1
-        if self.loaded:
-            self.layer.setDrawKernel(kernel_size=self.brush_size)
-            self.update_layer()
-
-    def autosave_on(self):
-        if self.SCheckBox.isChecked():
-            self.autosave = True
-        else:
-            self.autosave = False
-
-    def clear_all(self):
-        self.prev_selected = 0
-        self.selected = 0
-        self.layerz = 0*np.ones((self.Ly,self.Lx,4), np.uint8)
-        self.cellpix = np.zeros((self.NZ,self.Ly,self.Lx), np.uint32)
-        self.outpix = np.zeros((self.NZ,self.Ly,self.Lx), np.uint32)
-        self.cellcolors = np.array([255,255,255])[np.newaxis,:]
-        self.ncells = 0
-        self.toggle_removals()
-        self.update_layer()
-
-    def select_cell(self, idx):
-        self.prev_selected = self.selected
-        self.selected = idx
-        if self.selected > 0:
-            z = self.currentZ
-            self.layerz[self.cellpix[z]==idx] = np.array([255,255,255,self.opacity])
-            self.update_layer()
-
-    def select_cell_multi(self, idx):
-        if idx > 0:
-            z = self.currentZ
-            self.layerz[self.cellpix[z] == idx] = np.array([255, 255, 255, self.opacity])
-            self.update_layer()
-
-    def unselect_cell(self):
-        if self.selected > 0:
-            idx = self.selected
-            if idx < self.ncells+1:
-                z = self.currentZ
-                self.layerz[self.cellpix[z]==idx] = np.append(self.cellcolors[idx], self.opacity)
-                if self.outlinesOn:
-                    self.layerz[self.outpix[z]==idx] = np.array(self.outcolor).astype(np.uint8)
-                    #[0,0,0,self.opacity])
-                self.update_layer()
-        self.selected = 0
-
-    def unselect_cell_multi(self, idx):
-        z = self.currentZ
-        self.layerz[self.cellpix[z] == idx] = np.append(self.cellcolors[idx], self.opacity)
-        if self.outlinesOn:
-            self.layerz[self.outpix[z] == idx] = np.array(self.outcolor).astype(np.uint8)
-            # [0,0,0,self.opacity])
-        self.update_layer()
-
-    def remove_cell(self, idx):
-        if isinstance(idx, (int, np.integer)):
-            idx = [idx]
-
-        # because the function remove_single_cell updates the state of the cellpix and outpix arrays
-        # by reindexing cells to avoid gaps in the indices, we need to remove the cells in reverse order
-        # so that the indices are correct
-        idx.sort(reverse=True)
-        for i in idx:
-            self.remove_single_cell(i)
-        self.ncells -= len(idx) # _save_sets uses ncells
-
-        if self.ncells==0:
-            self.ClearButton.setEnabled(False)
-        if self.NZ==1:
-            io._save_sets_with_check(self)
-
-        self.update_layer()
-
-
-    def remove_single_cell(self, idx):
-        # remove from manual array
-        self.selected = 0
-        if self.NZ > 1:
-            zextent = ((self.cellpix==idx).sum(axis=(1,2)) > 0).nonzero()[0]
-        else:
-            zextent = [0]
-        for z in zextent:
-            cp = self.cellpix[z]==idx
-            op = self.outpix[z]==idx
-            # remove from self.cellpix and self.outpix
-            self.cellpix[z, cp] = 0
-            self.outpix[z, op] = 0    
-            if z==self.currentZ:
-                # remove from mask layer
-                self.layerz[cp] = np.array([0,0,0,0])
-
-        # reduce other pixels by -1
-        self.cellpix[self.cellpix>idx] -= 1
-        self.outpix[self.outpix>idx] -= 1
-        
-        if self.NZ==1:
-            self.removed_cell = [self.ismanual[idx-1], self.cellcolors[idx], np.nonzero(cp), np.nonzero(op)]
-            self.redo.setEnabled(True)
-            ar, ac = self.removed_cell[2]
-            d = datetime.datetime.now()        
-            self.track_changes.append([d.strftime("%m/%d/%Y, %H:%M:%S"), 'removed mask', [ar,ac]])
-        # remove cell from lists
-        self.ismanual = np.delete(self.ismanual, idx-1)
-        self.cellcolors = np.delete(self.cellcolors, [idx], axis=0)
-        del self.zdraw[idx-1]
-        print('GUI_INFO: removed cell %d'%(idx-1))
-
-    def remove_region_cells(self):
-        if self.removing_cells_list:
-            for idx in self.removing_cells_list:
-                self.unselect_cell_multi(idx)
-            self.removing_cells_list.clear()
-        self.MakeDeletionRegionButton.setStyleSheet(self.styleInactive)
-        self.MakeDeletionRegionButton.setEnabled(False)
-        self.removing_region = True
-
-        self.clear_multi_selected_cells()
-
-        # make roi region here in center of view, making ROI half the size of the view
-        roi_width = self.p0.viewRect().width() / 2
-        x_loc = self.p0.viewRect().x() + (roi_width / 2)
-        roi_height = self.p0.viewRect().height() / 2
-        y_loc = self.p0.viewRect().y() + (roi_height / 2)
-
-        pos = [x_loc, y_loc]
-        roi = pg.RectROI(pos, [roi_width, roi_height], pen=pg.mkPen('y', width=2), removable=True)
-        roi.sigRemoveRequested.connect(self.remove_roi)
-        roi.sigRegionChangeFinished.connect(self.roi_changed)
-        self.p0.addItem(roi)
-        self.remove_roi_obj = roi
-        self.roi_changed(roi)
-
-
-
-
-    def delete_multiple_cells(self):
-        self.unselect_cell()
-        self.disable_buttons_removeROIs()
-        self.DoneDeleteMultipleROIButton.setStyleSheet(self.styleUnpressed)
-        self.DoneDeleteMultipleROIButton.setEnabled(True)
-        self.MakeDeletionRegionButton.setStyleSheet(self.styleUnpressed)
-        self.MakeDeletionRegionButton.setEnabled(True)
-        self.CancelDeleteMultipleROIButton.setEnabled(True)
-        self.CancelDeleteMultipleROIButton.setStyleSheet(self.styleUnpressed)
-        self.deleting_multiple = True
-
-
-    def done_remove_multiple_cells(self):
-        self.deleting_multiple = False
-        self.removing_region = False
-        self.DoneDeleteMultipleROIButton.setStyleSheet(self.styleInactive)
-        self.DoneDeleteMultipleROIButton.setEnabled(False)
-        self.MakeDeletionRegionButton.setStyleSheet(self.styleInactive)
-        self.MakeDeletionRegionButton.setEnabled(False)
-        self.CancelDeleteMultipleROIButton.setStyleSheet(self.styleInactive)
-        self.CancelDeleteMultipleROIButton.setEnabled(False)
-
-        if self.removing_cells_list:
-            self.removing_cells_list = list(set(self.removing_cells_list))
-            display_remove_list = [i - 1 for i in self.removing_cells_list]
-            print(f"GUI_INFO: removing cells: {display_remove_list}")
-            self.remove_cell(self.removing_cells_list)
-            self.removing_cells_list.clear()
-            self.unselect_cell()
-        self.enable_buttons()
-
-        if self.remove_roi_obj is not None:
-            self.remove_roi(self.remove_roi_obj)
-
-    def merge_cells(self, idx):
-        self.prev_selected = self.selected
-        self.selected = idx
-        if self.selected != self.prev_selected:
-            for z in range(self.NZ):
-                ar0, ac0 = np.nonzero(self.cellpix[z]==self.prev_selected)
-                ar1, ac1 = np.nonzero(self.cellpix[z]==self.selected)
-                touching = np.logical_and((ar0[:,np.newaxis] - ar1)<3,
-                                            (ac0[:,np.newaxis] - ac1)<3).sum()
-                ar = np.hstack((ar0, ar1))
-                ac = np.hstack((ac0, ac1))
-                vr0, vc0 = np.nonzero(self.outpix[z]==self.prev_selected)
-                vr1, vc1 = np.nonzero(self.outpix[z]==self.selected)
-                self.outpix[z, vr0, vc0] = 0    
-                self.outpix[z, vr1, vc1] = 0    
-                if touching > 0:
-                    mask = np.zeros((np.ptp(ar)+4, np.ptp(ac)+4), np.uint8)
-                    mask[ar-ar.min()+2, ac-ac.min()+2] = 1
-                    contours = cv2.findContours(mask, cv2.RETR_EXTERNAL, cv2.CHAIN_APPROX_NONE)
-                    pvc, pvr = contours[-2][0].squeeze().T            
-                    vr, vc = pvr + ar.min() - 2, pvc + ac.min() - 2
-                    
-                else:
-                    vr = np.hstack((vr0, vr1))
-                    vc = np.hstack((vc0, vc1))
-                color = self.cellcolors[self.prev_selected]
-                self.draw_mask(z, ar, ac, vr, vc, color, idx=self.prev_selected)
-            self.remove_cell(self.selected)
-            print('GUI_INFO: merged two cells')
-            self.update_layer()
-            io._save_sets_with_check(self)
-            self.undo.setEnabled(False)      
-            self.redo.setEnabled(False)    
-
-    def undo_remove_cell(self):
-        if len(self.removed_cell) > 0:
-            z = 0
-            ar, ac = self.removed_cell[2]
-            vr, vc = self.removed_cell[3]
-            color = self.removed_cell[1]
-            self.draw_mask(z, ar, ac, vr, vc, color)
-            self.toggle_mask_ops()
-            self.cellcolors = np.append(self.cellcolors, color[np.newaxis,:], axis=0)
-            self.ncells+=1
-            self.ismanual = np.append(self.ismanual, self.removed_cell[0])
-            self.zdraw.append([])
-            print('>>> added back removed cell')
-            self.update_layer()
-            io._save_sets_with_check(self)
-            self.removed_cell = []
-            self.redo.setEnabled(False)
-
-
-    def remove_stroke(self, delete_points=True, stroke_ind=-1):
-        #self.current_stroke = get_unique_points(self.current_stroke)
-        stroke = np.array(self.strokes[stroke_ind])
-        cZ = self.currentZ
-        inZ = stroke[0,0]==cZ
-        if inZ:
-            outpix = self.outpix[cZ, stroke[:,1],stroke[:,2]]>0
-            self.layerz[stroke[~outpix,1],stroke[~outpix,2]] = np.array([0,0,0,0])
-            cellpix = self.cellpix[cZ, stroke[:,1], stroke[:,2]]
-            ccol = self.cellcolors.copy()
-            if self.selected > 0:
-                ccol[self.selected] = np.array([255,255,255])
-            col2mask = ccol[cellpix]
-            if self.masksOn:
-                col2mask = np.concatenate((col2mask, self.opacity*(cellpix[:,np.newaxis]>0)), axis=-1)
-            else:
-                col2mask = np.concatenate((col2mask, 0*(cellpix[:,np.newaxis]>0)), axis=-1)
-            self.layerz[stroke[:,1], stroke[:,2], :] = col2mask
-            if self.outlinesOn:
-                self.layerz[stroke[outpix,1],stroke[outpix,2]] = np.array(self.outcolor)
-            if delete_points:
-               # self.current_point_set = self.current_point_set[:-1*(stroke[:,-1]==1).sum()]
-               del self.current_point_set[stroke_ind]
-            self.update_layer()
-            
-        del self.strokes[stroke_ind]
-
-    def plot_clicked(self, event):
-        if event.button()==QtCore.Qt.LeftButton \
-                and not event.modifiers() & (QtCore.Qt.ShiftModifier | QtCore.Qt.AltModifier)\
-                and not self.removing_region:
-            if event.double():
-                try:
-                    self.p0.setYRange(0,self.Ly+self.pr)
-                except:
-                    self.p0.setYRange(0,self.Ly)
-                self.p0.setXRange(0,self.Lx)
-            elif self.loaded and not self.in_stroke:
-                if self.orthobtn.isChecked():
-                    items = self.win.scene().items(event.scenePos())
-                    for x in items:
-                        if x==self.p0:
-                            pos = self.p0.mapSceneToView(event.scenePos())
-                            x = int(pos.x())
-                            y = int(pos.y())
-                            if y>=0 and y<self.Ly and x>=0 and x<self.Lx:
-                                self.yortho = y 
-                                self.xortho = x
-                                self.update_ortho()
-
-    def cancel_remove_multiple(self):
-        self.clear_multi_selected_cells()
-        self.done_remove_multiple_cells()
-
-
-    def clear_multi_selected_cells(self):
-        # unselect all previously selected cells:
-        for idx in self.removing_cells_list:
-            self.unselect_cell_multi(idx)
-        self.removing_cells_list.clear()
-
-    def add_roi(self, roi):
-        self.p0.addItem(roi)
-        self.remove_roi_obj = roi
-
-    def remove_roi(self, roi):
-        self.clear_multi_selected_cells()
-        assert roi == self.remove_roi_obj
-        self.remove_roi_obj = None
-        self.p0.removeItem(roi)
-        self.removing_region = False
-
-    def roi_changed(self, roi):
-        # find the overlapping cells and make them selected
-        pos = roi.pos()
-        size = roi.size()
-        x0 = int(pos.x())
-        y0 = int(pos.y())
-        x1 = int(pos.x()+size.x())
-        y1 = int(pos.y()+size.y())
-        if x0 < 0:
-            x0 = 0
-        if y0 < 0:
-            y0 = 0
-        if x1 > self.Lx:
-            x1 = self.Lx
-        if y1 > self.Ly:
-            y1 = self.Ly
-
-        # find cells in that region
-        cell_idxs = np.unique(self.cellpix[self.currentZ, y0:y1, x0:x1])
-        cell_idxs = np.trim_zeros(cell_idxs)
-        # deselect cells not in region by deselecting all and then selecting the ones in the region
-        self.clear_multi_selected_cells()
-
-        for idx in cell_idxs:
-            self.select_cell_multi(idx)
-            self.removing_cells_list.append(idx)
-
-        self.update_layer()
-
-    def mouse_moved(self, pos):
-        items = self.win.scene().items(pos)
-        #for x in items:
-        #    if not x==self.p0:
-        #        QtWidgets.QApplication.restoreOverrideCursor()
-        #        QtWidgets.QApplication.setOverrideCursor(QtCore.Qt.DefaultCursor)
-
-
-    def color_choose(self):
-        self.color = self.RGBDropDown.currentIndex()
-        self.view = 0
-        self.RGBChoose.button(self.view).setChecked(True)
-        self.update_plot()
-
-    def update_ztext(self):
-        zpos = self.currentZ
-        try:
-            zpos = int(self.zpos.text())
-        except:
-            print('ERROR: zposition is not a number')
-        self.currentZ = max(0, min(self.NZ-1, zpos))
-        self.zpos.setText(str(self.currentZ))
-        self.scroll.setValue(self.currentZ)
-
-    def update_plot(self):
-        self.Ly, self.Lx, _ = self.stack[self.currentZ].shape
-        if self.view==0:
-            image = self.stack[self.currentZ]
-            if self.onechan:
-                # show single channel
-                image = self.stack[self.currentZ,:,:,0]
-            if self.color==0:
-                self.img.setImage(image, autoLevels=False, lut=None)
-            elif self.color>0 and self.color<4:
-                if not self.onechan:
-                    image = image[:,:,self.color-1]
-                self.img.setImage(image, autoLevels=False, lut=self.cmap[self.color])
-            elif self.color==4:
-                if not self.onechan:
-                    image = image.mean(axis=-1)
-                self.img.setImage(image, autoLevels=False, lut=None)
-            elif self.color==5:
-                if not self.onechan:
-                    image = image.mean(axis=-1)
-                self.img.setImage(image, autoLevels=False, lut=self.cmap[0])
-            self.img.setLevels(self.saturation[self.currentZ])
-        else:
-            image = np.zeros((self.Ly,self.Lx), np.uint8)
-            if len(self.flows)>=self.view-1 and len(self.flows[self.view-1])>0:
-                image = self.flows[self.view-1][self.currentZ]
-            if self.view>1:
-                self.img.setImage(image, autoLevels=False, lut=self.bwr)
-            else:
-                self.img.setImage(image, autoLevels=False, lut=None)
-            self.img.setLevels([0.0, 255.0])
-        self.scale.setImage(self.radii, autoLevels=False)
-        self.scale.setLevels([0.0,255.0])
-        #self.img.set_ColorMap(self.bwr)
-        if self.NZ>1 and self.orthobtn.isChecked():
-            self.update_ortho()
-        
-        self.slider.setValue([self.saturation[self.currentZ][0], self.saturation[self.currentZ][1]])
-        self.win.show()
-        self.show()
-
-    def update_layer(self):
-        if self.masksOn or self.outlinesOn:
-            #self.draw_layer()
-            self.layer.setImage(self.layerz, autoLevels=False)
-        self.update_roi_count()
-        self.win.show()
-        self.show()
-
-    def update_roi_count(self):
-        self.roi_count.setText(f'{self.ncells} ROIs')
-
-    def update_ortho(self):
-        if self.NZ>1 and self.orthobtn.isChecked():
-            dzcurrent = self.dz
-            self.dz = min(100, max(3,int(self.dzedit.text() )))
-            self.zaspect = max(0.01, min(100., float(self.zaspectedit.text())))
-            self.dzedit.setText(str(self.dz))
-            self.zaspectedit.setText(str(self.zaspect))
-            self.update_crosshairs()
-            if self.dz != dzcurrent:
-                self.pOrtho[0].setXRange(-self.dz/3,self.dz*2 + self.dz/3)
-                self.pOrtho[1].setYRange(-self.dz/3,self.dz*2 + self.dz/3)
-
-            y = self.yortho
-            x = self.xortho
-            z = self.currentZ
-            zmin, zmax = max(0, z-self.dz), min(self.NZ, z+self.dz)
-            if self.view==0:
-                for j in range(2):
-                    if j==0:
-                        image = self.stack[zmin:zmax, :, x].transpose(1,0,2)
-                    else:
-                        image = self.stack[zmin:zmax, y, :]
-                    if self.color==0:
-                        if self.onechan:
-                            # show single channel
-                            image = image[...,0]
-                        self.imgOrtho[j].setImage(image, autoLevels=False, lut=None)
-                    elif self.color>0 and self.color<4:
-                        image = image[...,self.color-1]
-                        self.imgOrtho[j].setImage(image, autoLevels=False, lut=self.cmap[self.color])
-                    elif self.color==4:
-                        image = image.astype(np.float32).mean(axis=-1).astype(np.uint8)
-                        self.imgOrtho[j].setImage(image, autoLevels=False, lut=None)
-                    elif self.color==5:
-                        image = image.astype(np.float32).mean(axis=-1).astype(np.uint8)
-                        self.imgOrtho[j].setImage(image, autoLevels=False, lut=self.cmap[0])
-                    self.imgOrtho[j].setLevels(self.saturation[self.currentZ])
-                self.pOrtho[0].setAspectLocked(lock=True, ratio=self.zaspect)
-                self.pOrtho[1].setAspectLocked(lock=True, ratio=1./self.zaspect)
-
-            else:
-                image = np.zeros((10,10), np.uint8)
-                self.img.setImage(image, autoLevels=False, lut=None)
-                self.img.setLevels([0.0, 255.0])        
-        self.win.show()
-        self.show()
-
-    def update_crosshairs(self):
-        self.yortho = min(self.Ly-1, max(0, int(self.yortho)))
-        self.xortho = min(self.Lx-1, max(0, int(self.xortho)))
-        self.vLine.setPos(self.xortho)
-        self.hLine.setPos(self.yortho)
-        self.vLineOrtho[1].setPos(self.xortho)
-        self.hLineOrtho[1].setPos(self.dz)
-        self.vLineOrtho[0].setPos(self.dz)
-        self.hLineOrtho[0].setPos(self.yortho)
-            
-
-    def add_set(self):
-        if len(self.current_point_set) > 0:
-            while len(self.strokes) > 0:
-                self.remove_stroke(delete_points=False)
-            if len(self.current_point_set[0]) > 8:
-                color = self.colormap[self.ncells,:3]
-                median = self.add_mask(points=self.current_point_set, color=color)
-                if median is not None:
-                    self.removed_cell = []
-                    self.toggle_mask_ops()
-                    self.cellcolors = np.append(self.cellcolors, color[np.newaxis,:], axis=0)
-                    self.ncells+=1
-                    self.ismanual = np.append(self.ismanual, True)
-                    if self.NZ==1:
-                        # only save after each cell if single image
-                        io._save_sets_with_check(self)
-            self.current_stroke = []
-            self.strokes = []
-            self.current_point_set = []
-            self.update_layer()
-
-    def add_mask(self, points=None, color=(100,200,50), dense=True):
-        # points is list of strokes
-        
-        points_all = np.concatenate(points, axis=0)
-
-        # loop over z values
-        median = []
-        zdraw = np.unique(points_all[:,0])
-        zrange = np.arange(zdraw.min(), zdraw.max()+1, 1, int)
-        zmin = zdraw.min()
-        pix = np.zeros((2,0), "uint16")
-        mall = np.zeros((len(zrange), self.Ly, self.Lx), "bool")
-        k=0
-        for z in zdraw:
-            ars, acs, vrs, vcs = np.zeros(0, "int"), np.zeros(0, "int"), np.zeros(0, "int"), np.zeros(0, "int")
-            for stroke in points:
-                stroke = np.concatenate(stroke, axis=0).reshape(-1, 4)
-                iz = stroke[:,0] == z
-                vr = stroke[iz,1]
-                vc = stroke[iz,2]
-                if iz.sum() > 0:
-                    # get points inside drawn points
-                    mask = np.zeros((np.ptp(vr)+4, np.ptp(vc)+4), np.uint8)
-                    pts = np.stack((vc-vc.min()+2,vr-vr.min()+2), axis=-1)[:,np.newaxis,:]
-                    mask = cv2.fillPoly(mask, [pts], (255,0,0))
-                    ar, ac = np.nonzero(mask)
-                    ar, ac = ar+vr.min()-2, ac+vc.min()-2
-                    # get dense outline
-                    contours = cv2.findContours(mask, cv2.RETR_EXTERNAL, cv2.CHAIN_APPROX_NONE)
-                    pvc, pvr = contours[-2][0].squeeze().T            
-                    vr, vc = pvr + vr.min() - 2, pvc + vc.min() - 2
-                    # concatenate all points
-                    ar, ac = np.hstack((np.vstack((vr, vc)), np.vstack((ar, ac))))
-                    # if these pixels are overlapping with another cell, reassign them
-                    ioverlap = self.cellpix[z][ar, ac] > 0
-                    if (~ioverlap).sum() < 8:
-                        print('ERROR: cell too small without overlaps, not drawn')
-                        return None
-                    elif ioverlap.sum() > 0:
-                        ar, ac = ar[~ioverlap], ac[~ioverlap]
-                        # compute outline of new mask
-                        mask = np.zeros((np.ptp(ar)+4, np.ptp(ac)+4), np.uint8)
-                        mask[ar-ar.min()+2, ac-ac.min()+2] = 1
-                        contours = cv2.findContours(mask, cv2.RETR_EXTERNAL, cv2.CHAIN_APPROX_NONE)
-                        pvc, pvr = contours[-2][0].squeeze().T            
-                        vr, vc = pvr + ar.min() - 2, pvc + ac.min() - 2
-                    ars = np.concatenate((ars, ar), axis=0)
-                    acs = np.concatenate((acs, ac), axis=0)
-                    vrs = np.concatenate((vrs, vr), axis=0)
-                    vcs = np.concatenate((vcs, vc), axis=0)
-            self.draw_mask(z, ars, acs, vrs, vcs, color)
-
-            median.append(np.array([np.median(ars), np.median(acs)]))
-            mall[z-zmin, ars, acs] = True
-            pix = np.append(pix, np.vstack((ars, acs)), axis=-1)
-
-        mall = mall[:, pix[0].min():pix[0].max()+1, pix[1].min():pix[1].max()+1].astype(np.float32)
-        ymin, xmin = pix[0].min(), pix[1].min()
-        if len(zdraw) > 1:
-            mall, zfill = interpZ(mall, zdraw - zmin)
-            for z in zfill:
-                mask = mall[z].copy()
-                ar, ac = np.nonzero(mask)
-                ioverlap = self.cellpix[z+zmin][ar+ymin, ac+xmin] > 0
-                if (~ioverlap).sum() < 5:
-                    print('WARNING: stroke on plane %d not included due to overlaps'%z)
-                elif ioverlap.sum() > 0:
-                    mask[ar[ioverlap], ac[ioverlap]] = 0
-                    ar, ac = ar[~ioverlap], ac[~ioverlap]
-                # compute outline of mask
-                outlines = masks_to_outlines(mask)
-                vr, vc = np.nonzero(outlines)
-                vr, vc = vr+ymin, vc+xmin
-                ar, ac = ar+ymin, ac+xmin
-                self.draw_mask(z+zmin, ar, ac, vr, vc, color)
-            
-        self.zdraw.append(zdraw)
-        if self.NZ==1:
-            d = datetime.datetime.now()
-            self.track_changes.append([d.strftime("%m/%d/%Y, %H:%M:%S"), 'added mask', [ar,ac]])
-        return median
-
-    def draw_mask(self, z, ar, ac, vr, vc, color, idx=None):
-        ''' draw single mask using outlines and area '''
-        if idx is None:
-            idx = self.ncells+1
-        self.cellpix[z, vr, vc] = idx
-        self.cellpix[z, ar, ac] = idx
-        self.outpix[z, vr, vc] = idx
-        if z==self.currentZ:
-            self.layerz[ar, ac, :3] = color
-            if self.masksOn:
-                self.layerz[ar, ac, -1] = self.opacity
-            if self.outlinesOn:
-                self.layerz[vr, vc] = np.array(self.outcolor)
-
-    def compute_scale(self):
-        self.diameter = float(self.Diameter.text())
-        self.pr = int(float(self.Diameter.text()))
-        self.radii_padding = int(self.pr*1.25)
-        self.radii = np.zeros((self.Ly+self.radii_padding,self.Lx,4), np.uint8)
-        yy,xx = disk([self.Ly+self.radii_padding/2-1, self.pr/2+1],
-                            self.pr/2, self.Ly+self.radii_padding, self.Lx)
-        # rgb(150,50,150)
-        self.radii[yy,xx,0] = 150
-        self.radii[yy,xx,1] = 50
-        self.radii[yy,xx,2] = 150
-        self.radii[yy,xx,3] = 255
-        self.update_plot()
-        self.p0.setYRange(0,self.Ly+self.radii_padding)
-        self.p0.setXRange(0,self.Lx)
-        self.win.show()
-        self.show()
-
-    def redraw_masks(self, masks=True, outlines=True, draw=True):
-        self.draw_layer()
-
-    def draw_masks(self):
-        self.draw_layer()
-
-    def draw_layer(self):
-        if self.masksOn:
-            self.layerz = np.zeros((self.Ly,self.Lx,4), np.uint8)
-            self.layerz[...,:3] = self.cellcolors[self.cellpix[self.currentZ],:]
-            self.layerz[...,3] = self.opacity * (self.cellpix[self.currentZ]>0).astype(np.uint8)
-            if self.selected>0:
-                self.layerz[self.cellpix[self.currentZ]==self.selected] = np.array([255,255,255,self.opacity])
-            cZ = self.currentZ
-            stroke_z = np.array([s[0][0] for s in self.strokes])
-            inZ = np.nonzero(stroke_z == cZ)[0]
-            if len(inZ) > 0:
-                for i in inZ:
-                    stroke = np.array(self.strokes[i])
-                    self.layerz[stroke[:,1], stroke[:,2]] = np.array([255,0,255,100])
-        else:
-            self.layerz[...,3] = 0
-
-        if self.outlinesOn:
-            self.layerz[self.outpix[self.currentZ]>0] = np.array(self.outcolor).astype(np.uint8)
-
-    def compute_saturation(self):
-        # compute percentiles from stack
-        self.saturation = []
-        print('GUI_INFO: auto-adjust enabled, computing saturation levels')
-        if self.NZ>10:
-            iterator = trange(self.NZ)
-        else:
-            iterator = range(self.NZ)
-        for n in iterator:
-            self.saturation.append([np.percentile(self.stack[n].astype(np.float32),1),
-                                    np.percentile(self.stack[n].astype(np.float32),99)])
-            
-    def chanchoose(self, image):
-        if image.ndim > 2 and not self.onechan:
-            if self.ChannelChoose[0].currentIndex()==0:
-                image = image.astype(np.float32).mean(axis=-1)[...,np.newaxis]
-            else:
-                chanid = [self.ChannelChoose[0].currentIndex()-1]
-                if self.ChannelChoose[1].currentIndex()>0:
-                    chanid.append(self.ChannelChoose[1].currentIndex()-1)
-                image = image[:,:,chanid].astype(np.float32)
-        return image
-
-    def get_model_path(self):
-        self.current_model = self.ModelChoose.currentText()
-        self.current_model_path = os.fspath(models.MODEL_DIR.joinpath(self.current_model))
-        
-    def initialize_model(self, model_name=None):
-        if model_name is None or not isinstance(model_name, str):
-            self.get_model_path()
-            self.model = models.CellposeModel(gpu=self.useGPU.isChecked(), 
-                                              pretrained_model=self.current_model_path)
-        else:
-            self.current_model = model_name
-            if 'cyto' in self.current_model or 'nuclei' in self.current_model:
-                self.current_model_path = models.model_path(self.current_model, 0)
-            else:
-                self.current_model_path = os.fspath(models.MODEL_DIR.joinpath(self.current_model))
-            if self.current_model=='cyto':
-                self.model = models.Cellpose(gpu=self.useGPU.isChecked(), 
-                                             model_type=self.current_model)
-            else:
-                self.model = models.CellposeModel(gpu=self.useGPU.isChecked(), 
-                                                  model_type=self.current_model)
-            
-    def add_model(self):
-        io._add_model(self)
-        return
-
-    def remove_model(self):
-        io._remove_model(self)
-        return
-
-    def new_model(self):
-        if self.NZ!=1:
-            print('ERROR: cannot train model on 3D data')
-            return
-        
-        # train model
-        image_names = self.get_files()[0]
-        self.train_data, self.train_labels, self.train_files = io._get_train_set(image_names)
-        TW = guiparts.TrainWindow(self, models.MODEL_NAMES)
-        train = TW.exec_()
-        if train:
-            logger.info(f'training with {[os.path.split(f)[1] for f in self.train_files]}')
-            self.train_model()
-
-        else:
-            print('GUI_INFO: training cancelled')
-
-    
-    def train_model(self):
-        if self.training_params['model_index'] < len(models.MODEL_NAMES):
-            model_type = models.MODEL_NAMES[self.training_params['model_index']]
-            logger.info(f'training new model starting at model {model_type}')        
-        else:
-            model_type = None
-            logger.info(f'training new model starting from scratch')     
-        self.current_model = model_type   
-        
-        self.channels = self.get_channels()
-        logger.info(f'training with chan = {self.ChannelChoose[0].currentText()}, chan2 = {self.ChannelChoose[1].currentText()}')
-            
-        self.model = models.CellposeModel(gpu=self.useGPU.isChecked(), 
-                                          model_type=model_type)
-        self.SizeButton.setEnabled(False)
-        save_path = os.path.dirname(self.filename)
-        
-        print('GUI_INFO: name of new model: ' + self.training_params['model_name'])
-        self.new_model_path = self.model.train(self.train_data, self.train_labels, 
-                                               channels=self.channels, 
-                                               min_train_masks=1,
-                                               save_path=save_path, 
-                                               nimg_per_epoch=8,
-                                               learning_rate = self.training_params['learning_rate'], 
-                                               weight_decay = self.training_params['weight_decay'], 
-                                               n_epochs = self.training_params['n_epochs'],
-                                               model_name = self.training_params['model_name'])
-        diam_labels = self.model.diam_labels.copy()
-        # run model on next image 
-        io._add_model(self, self.new_model_path, load_model=False)
-        self.new_model_ind = len(self.model_strings)
-        self.autorun = True
-        if self.autorun:
-            channels = self.channels.copy()
-            self.clear_all()
-            self.get_next_image(load_seg=True)
-            # keep same channels
-            self.ChannelChoose[0].setCurrentIndex(channels[0])
-            self.ChannelChoose[1].setCurrentIndex(channels[1])
-            self.diameter = diam_labels
-            self.Diameter.setText('%0.2f'%self.diameter)        
-            logger.info(f'>>>> diameter set to diam_labels ( = {diam_labels: 0.3f} )')
-            self.compute_model()
-        logger.info(f'!!! computed masks for {os.path.split(self.filename)[1]} from new model !!!')
-        
-    def get_thresholds(self):
-        try:
-            flow_threshold = float(self.flow_threshold.text())
-            cellprob_threshold = float(self.cellprob_threshold.text())
-            if flow_threshold==0.0 or self.NZ>1:
-                flow_threshold = None    
-            return flow_threshold, cellprob_threshold
-        except Exception as e:
-            print('flow threshold or cellprob threshold not a valid number, setting to defaults')
-            self.flow_threshold.setText('0.4')
-            self.cellprob_threshold.setText('0.0')
-            return 0.4, 0.0
-
-    def compute_cprob(self):
-        if self.recompute_masks:
-            flow_threshold, cellprob_threshold = self.get_thresholds()
-            if flow_threshold is None:
-                logger.info('computing masks with cell prob=%0.3f, no flow error threshold'%
-                        (cellprob_threshold))
-            else:
-                logger.info('computing masks with cell prob=%0.3f, flow error threshold=%0.3f'%
-                        (cellprob_threshold, flow_threshold))
-            maski = dynamics.resize_and_compute_masks(self.flows[4][:-1], 
-                                            self.flows[4][-1],
-                                            p=self.flows[3].copy(),
-                                            cellprob_threshold=cellprob_threshold,
-                                            flow_threshold=flow_threshold,
-                                            resize=self.cellpix.shape[-2:])[0]
-            
-            self.masksOn = True
-            self.MCheckBox.setChecked(True)
-            # self.outlinesOn = True #should not turn outlines back on by default; masks make sense though 
-            # self.OCheckBox.setChecked(True)
-            if maski.ndim<3:
-                maski = maski[np.newaxis,...]
-            logger.info('%d cells found'%(len(np.unique(maski)[1:])))
-            io._masks_to_gui(self, maski, outlines=None)
-            self.show()
-
-    def suggest_model(self, model_name=None):
-        logger.info('computing styles with 2D image...')
-        data = self.stack[self.NZ//2].copy()
-        styles_gt = np.load(os.fspath(pathlib.Path.home().joinpath('.cellpose', 'style_choice.npy')), 
-                            allow_pickle=True).item()
-        train_styles, train_labels, label_models = styles_gt['train_styles'], styles_gt['leiden_labels'], styles_gt['label_models']
-        self.diameter = float(self.Diameter.text())
-        self.current_model = 'general'
-        channels = self.get_channels()
-        model = models.CellposeModel(model_type='general', gpu=self.useGPU.isChecked())
-        styles = model.eval(data, 
-                            channels=channels, 
-                            diameter=self.diameter, 
-                            compute_masks=False)[-1]
-
-        n_neighbors = 5
-        dists = ((train_styles - styles)**2).sum(axis=1)**0.5
-        neighbor_labels = train_labels[dists.argsort()[:n_neighbors]]
-        label = mode(neighbor_labels)[0][0]
-        model_type = label_models[label]
-        logger.info(f'style suggests model {model_type}')
-        ind = self.net_text.index(model_type)
-        for i in range(len(self.net_text)):
-            self.StyleButtons[i].setStyleSheet(self.styleUnpressed)
-        self.StyleButtons[ind].setStyleSheet(self.stylePressed)
-        self.compute_model(model_name=model_type)
-            
-    def compute_model(self, model_name=None):
-        self.progress.setValue(0)
-        try:
-            tic=time.time()
-            self.clear_all()
-            self.flows = [[],[],[]]
-            self.initialize_model(model_name)
-            self.progress.setValue(10)
-            do_3D = False
-            stitch_threshold = False
-            if self.NZ > 1:
-                stitch_threshold = float(self.stitch_threshold.text())
-                stitch_threshold = 0 if stitch_threshold <= 0 or stitch_threshold > 1 else stitch_threshold
-                do_3D = True if stitch_threshold==0 else False
-                data = self.stack.copy()
-            else:
-                data = self.stack[0].copy()
-            channels = self.get_channels()
-            flow_threshold, cellprob_threshold = self.get_thresholds()
-            self.diameter = float(self.Diameter.text())
-            try:
-                masks, flows = self.model.eval(data, 
-                                                channels=channels,
-                                                diameter=self.diameter,
-                                                cellprob_threshold=cellprob_threshold,
-                                                flow_threshold=flow_threshold,
-                                                do_3D=do_3D,
-                                                stitch_threshold=stitch_threshold, 
-                                                progress=self.progress)[:2]
-            except Exception as e:
-                print('NET ERROR: %s'%e)
-                self.progress.setValue(0)
-                return
-
-            self.progress.setValue(75)
-            #if not do_3D:
-            #    masks = masks[0][np.newaxis,:,:]
-            #    flows = flows[0]
-            self.flows[0] = flows[0].copy() #RGB flow
-            self.flows[1] = (np.clip(normalize99(flows[2].copy()), 0, 1) * 255).astype(np.uint8) #dist/prob
-            if not do_3D and not stitch_threshold > 0:
-                masks = masks[np.newaxis,...]
-                self.flows[0] = resize_image(self.flows[0], masks.shape[-2], masks.shape[-1],
-                                                        interpolation=cv2.INTER_NEAREST)
-                self.flows[1] = resize_image(self.flows[1], masks.shape[-2], masks.shape[-1])
-            if not do_3D and not stitch_threshold > 0:
-                self.flows[2] = np.zeros(masks.shape[1:], dtype=np.uint8)
-                self.flows = [self.flows[n][np.newaxis,...] for n in range(len(self.flows))]
-            else:
-                self.flows[2] = (flows[1][0]/10 * 127 + 127).astype(np.uint8)
-            if len(flows)>2: 
-                self.flows.append(flows[3].squeeze()) #p 
-                self.flows.append(np.concatenate((flows[1], flows[2][np.newaxis,...]), axis=0)) #dP, dist/prob
-                
-            logger.info('%d cells found with model in %0.3f sec'%(len(np.unique(masks)[1:]), time.time()-tic))
-            self.progress.setValue(80)
-            z=0
-            self.masksOn = True
-            self.MCheckBox.setChecked(True)
-            # self.outlinesOn = True #again, this option should persist and not get toggled by another GUI action 
-            # self.OCheckBox.setChecked(True)
-
-            io._masks_to_gui(self, masks, outlines=None)
-            self.progress.setValue(100)
-
-            if not do_3D and not stitch_threshold > 0:
-                self.recompute_masks = True
-            else:
-                self.recompute_masks = False
-        except Exception as e:
-            print('ERROR: %s'%e)
-
-    def enable_buttons(self):
-        if len(self.model_strings) > 0:
-            self.ModelButton.setStyleSheet(self.styleUnpressed)
-            self.ModelButton.setEnabled(True)
-        self.StyleToModel.setStyleSheet(self.styleUnpressed)
-        self.StyleToModel.setEnabled(True)
-        for i in range(len(self.StyleButtons)):
-            self.StyleButtons[i].setEnabled(True)
-            self.StyleButtons[i].setStyleSheet(self.styleUnpressed)
-        self.SizeButton.setEnabled(True)
-        self.SCheckBox.setEnabled(True)
-        self.SizeButton.setStyleSheet(self.styleUnpressed)
-        self.newmodel.setEnabled(True)
-        self.loadMasks.setEnabled(True)
-        self.saveSet.setEnabled(True)
-        self.savePNG.setEnabled(True)
-        self.saveFlows.setEnabled(True)
-        self.saveServer.setEnabled(True)
-        self.saveOutlines.setEnabled(True)
-        self.saveROIs.setEnabled(True)
-
-        self.DeleteMultipleROIButton.setStyleSheet(self.styleUnpressed)
-        self.DeleteMultipleROIButton.setEnabled(True)
-
-        self.toggle_mask_ops()
-
-        self.update_plot()
-        self.setWindowTitle(self.filename)
-
-    def disable_buttons_removeROIs(self):
-        if len(self.model_strings) > 0:
-            self.ModelButton.setStyleSheet(self.styleInactive)
-            self.ModelButton.setEnabled(False)
-        self.StyleToModel.setStyleSheet(self.styleInactive)
-        self.StyleToModel.setEnabled(False)
-        for i in range(len(self.StyleButtons)):
-            self.StyleButtons[i].setEnabled(False)
-            self.StyleButtons[i].setStyleSheet(self.styleInactive)
-        self.SizeButton.setEnabled(False)
-        self.SCheckBox.setEnabled(False)
-        self.SizeButton.setStyleSheet(self.styleInactive)
-        self.newmodel.setEnabled(False)
-        self.loadMasks.setEnabled(False)
-        self.saveSet.setEnabled(False)
-        self.savePNG.setEnabled(False)
-        self.saveFlows.setEnabled(False)
-        self.saveServer.setEnabled(False)
-        self.saveOutlines.setEnabled(False)
-        self.saveROIs.setEnabled(False)
-
-        self.DeleteMultipleROIButton.setStyleSheet(self.styleInactive)
-        self.DeleteMultipleROIButton.setEnabled(True)
-
-        self.toggle_mask_ops()
-
-        self.update_plot()
-        self.setWindowTitle(self.filename)
-
-    def toggle_mask_ops(self):
-        self.toggle_removals()
->>>>>>> 4f566198
+        #    print('ERROR: %s'%e)