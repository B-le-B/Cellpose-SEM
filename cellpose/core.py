--- conflicted
+++ resolved
@@ -519,10 +519,6 @@
             1D array summarizing the style of the image, averaged over tiles
 
         """
-<<<<<<< HEAD
-        
-=======
->>>>>>> 9c99d129
         if imgi.ndim==4:
             batch_size = self.batch_size 
             Lz, nchan = imgi.shape[:2]
