import os, sys, time, shutil, tempfile, datetime, pathlib, subprocess
import logging
import numpy as np
from tqdm import trange, tqdm
from urllib.parse import urlparse
import tempfile
from scipy.ndimage import median_filter
import cv2
from . import transforms, dynamics, utils, plot, metrics

try:
    from mxnet import gluon, nd
    import mxnet as mx
    from . import resnet_style
    MXNET_ENABLED = True 
    mx_GPU = mx.gpu()
    mx_CPU = mx.cpu()
except:
    MXNET_ENABLED = False

try:
    import torch
#     from GPUtil import showUtilization as gpu_usage #for gpu memory debugging 
    from torch import nn
    import torch_optimizer as optim # for RADAM optimizer
    from torch.utils import mkldnn as mkldnn_utils
    from . import resnet_torch
    TORCH_ENABLED = True
    torch_GPU = torch.device('cuda')
    torch_CPU = torch.device('cpu')
except:
    TORCH_ENABLED = False

core_logger = logging.getLogger(__name__)
core_logger.setLevel(logging.DEBUG)
tqdm_out = utils.TqdmToLogger(core_logger, level=logging.INFO)

# no longer returns nclasses, as it was hard-coded; now it is specified by the user
# (maybe it should be incorportated into the model name in a future version)
def parse_model_string(pretrained_model):
    if isinstance(pretrained_model, list):
        model_str = os.path.split(pretrained_model[0])[-1]
    else:
        model_str = os.path.split(pretrained_model)[-1]
    if len(model_str)>3 and model_str[:4]=='unet':
        core_logger.info(f'parsing model string {model_str} to get unet options')
        nclasses = max(2, int(model_str[4]))
    elif len(model_str)>7 and model_str[:8]=='cellpose':
        core_logger.info(f'parsing model string {model_str} to get cellpose options')
    else:
        return None
    ostrs = model_str.split('_')[2::2]
    residual_on = ostrs[0]=='on'
    style_on = ostrs[1]=='on'
    concatenation = ostrs[2]=='on'
    return residual_on, style_on, concatenation

def use_gpu(gpu_number=0, istorch=True):
    """ check if gpu works """
    if istorch:
        return _use_gpu_torch(gpu_number)
    else:
        return _use_gpu_mxnet(gpu_number)

def _use_gpu_mxnet(gpu_number=0):
    try:
        _ = mx.ndarray.array([1, 2, 3], ctx=mx.gpu(gpu_number))
        core_logger.info('** MXNET CUDA version installed and working. **')
        return True
    except mx.MXNetError:
        core_logger.info('MXNET CUDA version not installed/working.')
        return False

def _use_gpu_torch(gpu_number=0):
    try:
        device = torch.device('cuda:' + str(gpu_number))
        _ = torch.zeros([1, 2, 3]).to(device)
        core_logger.info('** TORCH CUDA version installed and working. **')
        return True
    except:
        core_logger.info('TORCH CUDA version not installed/working.')
        return False

def assign_device(istorch, gpu):
    if gpu and use_gpu(istorch=istorch):
        device = torch_GPU if istorch else mx_GPU
        gpu=True
        core_logger.info('>>>> using GPU')
    else:
        device = torch_CPU if istorch else mx_CPU
        core_logger.info('>>>> using CPU')
        gpu=False
    return device, gpu

def check_mkl(istorch=True):
    #core_logger.info('Running test snippet to check if MKL-DNN working')
    if istorch:
        mkl_enabled = torch.backends.mkldnn.is_available()
    else:
        process = subprocess.Popen(['python', 'test_mkl.py'],
                                    stdout=subprocess.PIPE, stderr=subprocess.PIPE, 
                                    cwd=os.path.dirname(os.path.abspath(__file__)))
        stdout, stderr = process.communicate()
        if len(stdout)>0:
            mkl_enabled = True
        else:
            mkl_enabled = False
    if mkl_enabled:
        mkl_enabled = True
        #core_logger.info('MKL version working - CPU version is sped up.')
    elif not istorch:
        core_logger.info('WARNING: MKL version on mxnet not working/installed - CPU version will be SLOW.')
        core_logger.info('see https://mxnet.apache.org/versions/1.6/api/python/docs/tutorials/performance/backend/mkldnn/mkldnn_readme.html#4)')
    else:
        core_logger.info('WARNING: MKL version on torch not working/installed - CPU version will be slightly slower.')
        core_logger.info('see https://pytorch.org/docs/stable/backends.html?highlight=mkl')
    return mkl_enabled

class UnetModel():
    def __init__(self, gpu=False, pretrained_model=False,
                    diam_mean=30., net_avg=True, device=None,
                    residual_on=False, style_on=False, concatenation=True,
                    nclasses=4, torch=True, nchan=2):
        self.unet = True
        if torch:
            if not TORCH_ENABLED:
                torch = False
        self.torch = torch
        self.mkldnn = None
        if device is None:
            sdevice, gpu = assign_device(torch, gpu)
        self.device = device if device is not None else sdevice
        self.gpu = gpu if device is None else (self.device.type=='cuda')
        if torch and not self.gpu:
            self.mkldnn = check_mkl(self.torch)
        self.pretrained_model = pretrained_model
        self.diam_mean = diam_mean

        if pretrained_model:
            params = parse_model_string(pretrained_model)
            if params is not None:
                nclasses, residual_on, style_on, concatenation = params
        
        ostr = ['off', 'on']
        self.net_type = 'unet{}_residual_{}_style_{}_concatenation_{}'.format(nclasses,
                                                                                ostr[residual_on],
                                                                                ostr[style_on],
                                                                                ostr[concatenation])                                             
        if pretrained_model:
            core_logger.info(f'u-net net type: {self.net_type}')
        # create network
        self.nclasses = nclasses
        self.nbase = [32,64,128,256]
        self.nchan = nchan
        if self.torch:
            self.nbase = [nchan, 32, 64, 128, 256]
            self.net = resnet_torch.CPnet(self.nbase, 
                                          self.nclasses, 
                                          sz=3,
                                          residual_on=residual_on, 
                                          style_on=style_on,
                                          concatenation=concatenation,
                                          mkldnn=self.mkldnn).to(self.device)
        else:
            self.net = resnet_style.CPnet(self.nbase, nout=self.nclasses,
                                        residual_on=residual_on, 
                                        style_on=style_on,
                                        concatenation=concatenation)
            self.net.hybridize(static_alloc=True, static_shape=True)
            self.net.initialize(ctx = self.device)

        if pretrained_model is not None and isinstance(pretrained_model, str):
            self.net.load_model(pretrained_model, cpu=(not self.gpu))

    def eval(self, x, batch_size=8, channels=None, channels_last=False, invert=False, normalize=True,
             rescale=None, do_3D=False, anisotropy=None, net_avg=True, augment=False,
             tile=True, cell_threshold=None, boundary_threshold=None, min_size=15):
        """ segment list of images x

            Parameters
            ----------
            x: list or array of images
                can be list of 2D/3D images, or array of 2D/3D images, or 4D image array

            batch_size: int (optional, default 8)
                number of 224x224 patches to run simultaneously on the GPU
                (can make smaller or bigger depending on GPU memory usage)

            channels: list (optional, default None)
                list of channels, either of length 2 or of length number of images by 2.
                First element of list is the channel to segment (0=grayscale, 1=red, 2=green, 3=blue).
                Second element of list is the optional nuclear channel (0=none, 1=red, 2=green, 3=blue).
                For instance, to segment grayscale images, input [0,0]. To segment images with cells
                in green and nuclei in blue, input [2,3]. To segment one grayscale image and one
                image with cells in green and nuclei in blue, input [[0,0], [2,3]].

            channel_axis: int (optional, default None)
                if None, channels dimension is attempted to be automatically determined

            z_axis: int (optional, default None)
                if None, z dimension is attempted to be automatically determined

            invert: bool (optional, default False)
                invert image pixel intensity before running network

            normalize: bool (optional, default True)
                normalize data so 0.0=1st percentile and 1.0=99th percentile of image intensities in each channel

            rescale: float (optional, default None)
                resize factor for each image, if None, set to 1.0

            do_3D: bool (optional, default False)
                set to True to run 3D segmentation on 4D image input

            anisotropy: float (optional, default None)
                for 3D segmentation, optional rescaling factor (e.g. set to 2.0 if Z is sampled half as dense as X or Y)

            net_avg: bool (optional, default True)
                runs the 4 built-in networks and averages them if True, runs one network if False

            augment: bool (optional, default False)
                tiles image with overlapping tiles and flips overlapped regions to augment

            tile: bool (optional, default True)
                tiles image to ensure GPU/CPU memory usage limited (recommended)

            cell_threshold: float (optional, default 0.0)
                cell probability threshold (all pixels with prob above threshold kept for masks)

            boundary_threshold: float (optional, default 0.0)
                cell probability threshold (all pixels with prob above threshold kept for masks)

            min_size: int (optional, default 15)
                minimum number of pixels per mask, can turn off with -1

            Returns
            -------
            masks: list of 2D arrays, or single 3D array (if do_3D=True)
                labelled image, where 0=no masks; 1,2,...=mask labels

            flows: list of lists 2D arrays, or list of 3D arrays (if do_3D=True)
                flows[k][0] = XY flow in HSV 0-255
                flows[k][1] = flows at each pixel
                flows[k][2] = the cell distance field
                flows[k][3] = the cell boundary

            styles: list of 1D arrays of length 64, or single 1D array (if do_3D=True)
                style vector summarizing each image, also used to estimate size of objects in image

        """        
        x = [transforms.convert_image(xi, channels, channel_axis, z_axis, do_3D, 
                                    normalize, invert, nchan=self.nchan) for xi in x]
        nimg = len(x)
        self.batch_size = batch_size

        styles = []
        flows = []
        masks = []
        if rescale is None:
            rescale = np.ones(nimg)
        elif isinstance(rescale, float):
            rescale = rescale * np.ones(nimg)
        if nimg > 1:
            iterator = trange(nimg, file=tqdm_out)
        else:
            iterator = range(nimg)

        if isinstance(self.pretrained_model, list):
            model_path = self.pretrained_model[0]
            if not net_avg:
                self.net.load_model(self.pretrained_model[0])
                if not self.torch:
                    self.net.collect_params().grad_req = 'null'
        else:
            model_path = self.pretrained_model

        if cell_threshold is None or boundary_threshold is None:
            try:
                thresholds = np.load(model_path+'_cell_boundary_threshold.npy')
                cell_threshold, boundary_threshold = thresholds
                core_logger.info('>>>> found saved thresholds from validation set')
            except:
                core_logger.warning('WARNING: no thresholds found, using default / user input')

        cell_threshold = 2.0 if cell_threshold is None else cell_threshold
        boundary_threshold = 0.5 if boundary_threshold is None else boundary_threshold

        if not do_3D:
            for i in iterator:
                img = x[i].copy()
                shape = img.shape
                # rescale image for flow computation
                imgs = transforms.resize_image(img, rsz=rescale[i])
                y, style = self._run_nets(img, net_avg=net_avg, augment=augment, 
                                          tile=tile)
                
                maski = utils.get_masks_unet(y, cell_threshold, boundary_threshold)
                maski = utils.fill_holes_and_remove_small_masks(maski, min_size=min_size)
                maski = transforms.resize_image(maski, shape[-3], shape[-2], 
                                                    interpolation=cv2.INTER_NEAREST)
                masks.append(maski)
                styles.append(style)
        else:
            for i in iterator:
                tic=time.time()
                yf, style = self._run_3D(x[i], rsz=rescale[i], anisotropy=anisotropy, 
                                         net_avg=net_avg, augment=augment, tile=tile)
                yf = yf.mean(axis=0)
                core_logger.info('probabilities computed %2.2fs'%(time.time()-tic))
                maski = utils.get_masks_unet(yf.transpose((1,2,3,0)), cell_threshold, boundary_threshold)
                maski = utils.fill_holes_and_remove_small_masks(maski, min_size=min_size)
                masks.append(maski)
                styles.append(style)
                core_logger.info('masks computed %2.2fs'%(time.time()-tic))
                flows.append(yf)

        if nolist:
            masks, flows, styles = masks[0], flows[0], styles[0]

        return masks, flows, styles

    def _to_device(self, x):
        if self.torch:
            X = torch.from_numpy(x).float().to(self.device)
        else:
            #if x.dtype != 'bool':
            X = nd.array(x.astype(np.float32), ctx=self.device)
        return X

    def _from_device(self, X):
        if self.torch:
            x = X.detach().cpu().numpy()
        else:
            x = X.asnumpy()
        return x

    def network(self, x, return_conv=False):
        """ convert imgs to torch/mxnet and run network model and return numpy """
        X = self._to_device(x)
        if self.torch:
            self.net.eval()
            if self.mkldnn:
                self.net = mkldnn_utils.to_mkldnn(self.net)
        y, style = self.net(X)
        if self.mkldnn:
            self.net.to(torch_CPU)
        y = self._from_device(y)
        style = self._from_device(style)
        if return_conv:
            conv = self._from_device(conv)
            y = np.concatenate((y, conv), axis=1)
        
        return y, style
                
    def _run_nets(self, img, net_avg=True, augment=False, tile=True, tile_overlap=0.1, bsize=224, 
                  return_conv=False, progress=None):
        """ run network (if more than one, loop over networks and average results

        Parameters
        --------------

        img: float, [Ly x Lx x nchan] or [Lz x Ly x Lx x nchan]

        net_avg: bool (optional, default True)
            runs the 4 built-in networks and averages them if True, runs one network if False

        augment: bool (optional, default False)
            tiles image with overlapping tiles and flips overlapped regions to augment

        tile: bool (optional, default True)
            tiles image to ensure GPU memory usage limited (recommended)

        tile_overlap: float (optional, default 0.1)
            fraction of overlap of tiles when computing flows

        progress: pyqt progress bar (optional, default None)
                to return progress bar status to GUI

        Returns
        ------------------

        y: array [3 x Ly x Lx] or [3 x Lz x Ly x Lx]
            y is output (averaged over networks);
            y[0] is Y flow; y[1] is X flow; y[2] is cell probability

        style: array [64]
            1D array summarizing the style of the image,
            if tiled it is averaged over tiles,
            but not averaged over networks.

        """
        if isinstance(self.pretrained_model, str) or not net_avg:  
            y, style = self._run_net(img, augment=augment, tile=tile, 
                                     bsize=bsize, return_conv=return_conv)
        else:  
            for j in range(len(self.pretrained_model)):
                self.net.load_model(self.pretrained_model[j], cpu=(not self.gpu))
                if not self.torch:
                    self.net.collect_params().grad_req = 'null'
                y0, style = self._run_net(img, augment=augment, tile=tile, 
                                          tile_overlap=tile_overlap, bsize=bsize,
                                          return_conv=return_conv)

                if j==0:
                    y = y0
                else:
                    y += y0
                if progress is not None:
                    progress.setValue(10 + 10*j)
            y = y / len(self.pretrained_model)
            
        return y, style

    def _run_net(self, imgs, augment=False, tile=True, tile_overlap=0.1, bsize=224,
                 return_conv=False):
        """ run network on image or stack of images

        (faster if augment is False)

        Parameters
        --------------

        imgs: array [Ly x Lx x nchan] or [Lz x Ly x Lx x nchan]

        rsz: float (optional, default 1.0)
            resize coefficient(s) for image

        augment: bool (optional, default False)
            tiles image with overlapping tiles and flips overlapped regions to augment

        tile: bool (optional, default True)
            tiles image to ensure GPU/CPU memory usage limited (recommended);
            cannot be turned off for 3D segmentation

        tile_overlap: float (optional, default 0.1)
            fraction of overlap of tiles when computing flows

        bsize: int (optional, default 224)
            size of tiles to use in pixels [bsize x bsize]

        Returns
        ------------------

        y: array [Ly x Lx x 3] or [Lz x Ly x Lx x 3]
            y[...,0] is Y flow; y[...,1] is X flow; y[...,2] is cell probability

        style: array [64]
            1D array summarizing the style of the image,
            if tiled it is averaged over tiles

        """   
        if imgs.ndim==4:  
            # make image Lz x nchan x Ly x Lx for net
            imgs = np.transpose(imgs, (0,3,1,2)) 
            detranspose = (0,2,3,1)
            return_conv = False
        else:
            # make image nchan x Ly x Lx for net
            imgs = np.transpose(imgs, (2,0,1))
            detranspose = (1,2,0)

        # pad image for net so Ly and Lx are divisible by 4
        imgs, ysub, xsub = transforms.pad_image_ND(imgs)
        # slices from padding
#         slc = [slice(0, self.nclasses) for n in range(imgs.ndim)] # changed from imgs.shape[n]+1 for first slice size 
        slc = [slice(0, imgs.shape[n]+1) for n in range(imgs.ndim)]
        slc[-3] = slice(0, self.nclasses + 32*return_conv + 1)
        slc[-2] = slice(ysub[0], ysub[-1]+1)
        slc[-1] = slice(xsub[0], xsub[-1]+1)
        slc = tuple(slc)

        # run network
        if tile or augment or imgs.ndim==4:
            y, style = self._run_tiled(imgs, augment=augment, bsize=bsize, 
                                      tile_overlap=tile_overlap, 
                                      return_conv=return_conv)
        else:
            imgs = np.expand_dims(imgs, axis=0)
            y, style = self.network(imgs, return_conv=return_conv)
            y, style = y[0], style[0]
        style /= (style**2).sum()**0.5

        # slice out padding
        y = y[slc]

        # transpose so channels axis is last again
        y = np.transpose(y, detranspose)
        return y, style
    
    def _run_tiled(self, imgi, augment=False, bsize=224, tile_overlap=0.1, return_conv=False):
        """ run network in tiles of size [bsize x bsize]

        First image is split into overlapping tiles of size [bsize x bsize].
        If augment, tiles have 50% overlap and are flipped at overlaps.
        The average of the network output over tiles is returned.

        Parameters
        --------------

        imgi: array [nchan x Ly x Lx] or [Lz x nchan x Ly x Lx]

        augment: bool (optional, default False)
            tiles image with overlapping tiles and flips overlapped regions to augment

        bsize: int (optional, default 224)
            size of tiles to use in pixels [bsize x bsize]
         
        tile_overlap: float (optional, default 0.1)
            fraction of overlap of tiles when computing flows

        Returns
        ------------------

        yf: array [3 x Ly x Lx] or [Lz x 3 x Ly x Lx]
            yf is averaged over tiles
            yf[0] is Y flow; yf[1] is X flow; yf[2] is cell probability

        styles: array [64]
            1D array summarizing the style of the image, averaged over tiles

        """
        if imgi.ndim==4:
            batch_size = self.batch_size 
            Lz, nchan = imgi.shape[:2]
            IMG, ysub, xsub, Ly, Lx = transforms.make_tiles(imgi[0], bsize=bsize, 
                                                            augment=augment, tile_overlap=tile_overlap)
            ny, nx, nchan, ly, lx = IMG.shape
            batch_size *= max(4, (bsize**2 // (ly*lx))**0.5)
            yf = np.zeros((Lz, self.nclasses, imgi.shape[-2], imgi.shape[-1]), np.float32)
            styles = []
            if ny*nx > batch_size:
                ziterator = trange(Lz, file=tqdm_out)
                for i in ziterator:
                    yfi, stylei = self._run_tiled(imgi[i], augment=augment, 
                                                  bsize=bsize, tile_overlap=tile_overlap)
                    yf[i] = yfi
                    styles.append(stylei)
            else:
                # run multiple slices at the same time
                ntiles = ny*nx
                nimgs = max(2, int(np.round(batch_size / ntiles)))
                niter = int(np.ceil(Lz/nimgs))
                ziterator = trange(niter, file=tqdm_out)
                for k in ziterator:
                    IMGa = np.zeros((ntiles*nimgs, nchan, ly, lx), np.float32)
                    for i in range(min(Lz-k*nimgs, nimgs)):
                        IMG, ysub, xsub, Ly, Lx = transforms.make_tiles(imgi[k*nimgs+i], bsize=bsize, 
                                                                        augment=augment, tile_overlap=tile_overlap)
                        IMGa[i*ntiles:(i+1)*ntiles] = np.reshape(IMG, (ny*nx, nchan, ly, lx))
                    ya, stylea = self.network(IMGa)
                    for i in range(min(Lz-k*nimgs, nimgs)):
                        y = ya[i*ntiles:(i+1)*ntiles]
                        if augment:
                            y = np.reshape(y, (ny, nx, 3, ly, lx))
                            y = transforms.unaugment_tiles(y, self.unet)
                            y = np.reshape(y, (-1, 3, ly, lx))
                        yfi = transforms.average_tiles(y, ysub, xsub, Ly, Lx)
                        yfi = yfi[:,:imgi.shape[2],:imgi.shape[3]]
                        yf[k*nimgs+i] = yfi
                        stylei = stylea[i*ntiles:(i+1)*ntiles].sum(axis=0)
                        stylei /= (stylei**2).sum()**0.5
                        styles.append(stylei)
            return yf, np.array(styles)
        else:
            IMG, ysub, xsub, Ly, Lx = transforms.make_tiles(imgi, bsize=bsize, 
                                                            augment=augment, tile_overlap=tile_overlap)
            ny, nx, nchan, ly, lx = IMG.shape
            IMG = np.reshape(IMG, (ny*nx, nchan, ly, lx))
            batch_size = self.batch_size
            niter = int(np.ceil(IMG.shape[0] / batch_size))
            nout = self.nclasses + 32*return_conv
            y = np.zeros((IMG.shape[0], nout, ly, lx))
            for k in range(niter):
                irange = np.arange(batch_size*k, min(IMG.shape[0], batch_size*k+batch_size))
                y0, style = self.network(IMG[irange], return_conv=return_conv)
                y[irange] = y0.reshape(len(irange), y0.shape[-3], y0.shape[-2], y0.shape[-1])
                if k==0:
                    styles = style[0]
                styles += style.sum(axis=0)
            styles /= IMG.shape[0]
            if augment:
                y = np.reshape(y, (ny, nx, nout, bsize, bsize))
                y = transforms.unaugment_tiles(y, self.unet)
                y = np.reshape(y, (-1, nout, bsize, bsize))
            
            yf = transforms.average_tiles(y, ysub, xsub, Ly, Lx)
            yf = yf[:,:imgi.shape[1],:imgi.shape[2]]
            styles /= (styles**2).sum()**0.5
            return yf, styles

    def _run_3D(self, imgs, rsz=1.0, anisotropy=None, net_avg=True, 
                augment=False, tile=True, tile_overlap=0.1, 
                bsize=224, progress=None):
        """ run network on stack of images

        (faster if augment is False)

        Parameters
        --------------

        imgs: array [Lz x Ly x Lx x nchan]

        rsz: float (optional, default 1.0)
            resize coefficient(s) for image

        anisotropy: float (optional, default None)
                for 3D segmentation, optional rescaling factor (e.g. set to 2.0 if Z is sampled half as dense as X or Y)

        net_avg: bool (optional, default True)
            runs the 4 built-in networks and averages them if True, runs one network if False

        augment: bool (optional, default False)
            tiles image with overlapping tiles and flips overlapped regions to augment

        tile: bool (optional, default True)
            tiles image to ensure GPU/CPU memory usage limited (recommended);
            cannot be turned off for 3D segmentation

        tile_overlap: float (optional, default 0.1)
            fraction of overlap of tiles when computing flows

        bsize: int (optional, default 224)
            size of tiles to use in pixels [bsize x bsize]

        progress: pyqt progress bar (optional, default None)
            to return progress bar status to GUI


        Returns
        ------------------

        yf: array [Lz x Ly x Lx x 3]
            y[...,0] is Y flow; y[...,1] is X flow; y[...,2] is cell probability

        style: array [64]
            1D array summarizing the style of the image,
            if tiled it is averaged over tiles

        """ 
        sstr = ['YX', 'ZY', 'ZX']
        if anisotropy is not None:
            rescaling = [[rsz, rsz],
                         [rsz*anisotropy, rsz],
                         [rsz*anisotropy, rsz]]
        else:
            rescaling = [rsz] * 3
        pm = [(0,1,2,3), (1,0,2,3), (2,0,1,3)]
        ipm = [(3,0,1,2), (3,1,0,2), (3,1,2,0)]
        yf = np.zeros((3, self.nclasses, imgs.shape[0], imgs.shape[1], imgs.shape[2]), np.float32)
        for p in range(3 - 2*self.unet):
            xsl = imgs.copy().transpose(pm[p])
            # rescale image for flow computation
            shape = xsl.shape
            xsl = transforms.resize_image(xsl, rsz=rescaling[p])  
            # per image
            core_logger.info('running %s: %d planes of size (%d, %d)'%(sstr[p], shape[0], shape[1], shape[2]))
            y, style = self._run_nets(xsl, net_avg=net_avg, augment=augment, tile=tile, 
                                      bsize=bsize, tile_overlap=tile_overlap)
            y = transforms.resize_image(y, shape[1], shape[2])    
            yf[p] = y.transpose(ipm[p])
            if progress is not None:
                progress.setValue(25+15*p)
        return yf, style

    def loss_fn(self, lbl, y):
        """ loss function between true labels lbl and prediction y """
        # if available set boundary pixels to 2
        if lbl.shape[1]>1 and self.nclasses>2:
            boundary = lbl[:,1]<=4
            lbl = lbl[:,0]
            lbl[boundary] *= 2
        else:
            lbl = lbl[:,0]
        lbl = self._to_device(lbl)
        loss = 8 * 1./self.nclasses * self.criterion(y, lbl)
        return loss

    def train(self, train_data, train_labels, train_files=None, 
              test_data=None, test_labels=None, test_files=None,
              channels=None, normalize=True, pretrained_model=None, save_path=None, save_every=50, save_each=False,
              learning_rate=0.2, n_epochs=500, momentum=0.9, weight_decay=0.00001, batch_size=8, rescale=False):
        """ train function uses 0-1 mask label and boundary pixels for training """

        nimg = len(train_data)

        train_data, train_labels, test_data, test_labels, run_test = transforms.reshape_train_test(train_data, train_labels,
                                                                                                   test_data, test_labels,
                                                                                                   channels, normalize)

        # add dist_to_bound to labels
        if self.nclasses==3:
            core_logger.info('computing boundary pixels')
            train_classes = [np.stack((label, label>0, utils.distance_to_boundary(label)), axis=0).astype(np.float32)
                                for label in tqdm(train_labels, file=tqdm_out)]
        else:
            train_classes = [np.stack((label, label>0), axis=0).astype(np.float32)
                                for label in tqdm(train_labels, file=tqdm_out)]
        if run_test:
            if self.nclasses==3:
                test_classes = [np.stack((label, label>0, utils.distance_to_boundary(label)), axis=0).astype(np.float32)
                                    for label in tqdm(test_labels, file=tqdm_out)]
            else:
                test_classes = [np.stack((label, label>0), axis=0).astype(np.float32)
                                    for label in tqdm(test_labels, file=tqdm_out)]
        
        # split train data into train and val
        val_data = train_data[::8]
        val_classes = train_classes[::8]
        val_labels = train_labels[::8]
        del train_data[::8], train_classes[::8], train_labels[::8]

        model_path = self._train_net(train_data, train_classes, 
                                     test_data, test_classes,
                                     pretrained_model, save_path, save_every, save_each,
                                     learning_rate, n_epochs, momentum, weight_decay, 
                                     batch_size, rescale)


        # find threshold using validation set
        core_logger.info('>>>> finding best thresholds using validation set')
        cell_threshold, boundary_threshold = self.threshold_validation(val_data, val_labels)
        np.save(model_path+'_cell_boundary_threshold.npy', np.array([cell_threshold, boundary_threshold]))

    def threshold_validation(self, val_data, val_labels):
        cell_thresholds = np.arange(-4.0, 4.25, 0.5)
        if self.nclasses==3:
            boundary_thresholds = np.arange(-2, 2.25, 1.0)
        else:
            boundary_thresholds = np.zeros(1)
        aps = np.zeros((cell_thresholds.size, boundary_thresholds.size, 3))
        for j,cell_threshold in enumerate(cell_thresholds):
            for k,boundary_threshold in enumerate(boundary_thresholds):
                masks = []
                for i in range(len(val_data)):
                    output,style = self._run_net(val_data[i].transpose(1,2,0), augment=False)
                    masks.append(utils.get_masks_unet(output, cell_threshold, boundary_threshold))
                ap = metrics.average_precision(val_labels, masks)[0]
                ap0 = ap.mean(axis=0)
                aps[j,k] = ap0
            if self.nclasses==3:
                kbest = aps[j].mean(axis=-1).argmax()
            else:
                kbest = 0
            if j%4==0:
                core_logger.info('best threshold at cell_threshold = {} => boundary_threshold = {}, ap @ 0.5 = {}'.format(cell_threshold, boundary_thresholds[kbest], 
                                                                        aps[j,kbest,0]))   
        if self.nclasses==3: 
            jbest, kbest = np.unravel_index(aps.mean(axis=-1).argmax(), aps.shape[:2])
        else:
            jbest = aps.squeeze().mean(axis=-1).argmax()
            kbest = 0
        cell_threshold, boundary_threshold = cell_thresholds[jbest], boundary_thresholds[kbest]
        core_logger.info('>>>> best overall thresholds: (cell_threshold = {}, boundary_threshold = {}); ap @ 0.5 = {}'.format(cell_threshold, boundary_threshold, 
                                                          aps[jbest,kbest,0]))
        return cell_threshold, boundary_threshold

    def _train_step(self, x, lbl):
        X = self._to_device(x)
        if self.torch:
            self.optimizer.zero_grad()
            if self.gpu:
                self.net.train().cuda()
            else:
                self.net.train()
            y = self.net(X)[0]
            loss = self.loss_fn(lbl,y)
            loss.backward()
            train_loss = loss.item()
            self.optimizer.step()
            train_loss *= len(x)
        else:
            with mx.autograd.record():
                y = self.net(X)[0]
                loss = self.loss_fn(lbl, y)
            loss.backward()
            train_loss = nd.sum(loss).asscalar()
            self.optimizer.step(x.shape[0])
        return train_loss

    def _test_eval(self, x, lbl):
        X = self._to_device(x)
        if self.torch:
            self.net.eval()
            y, style = self.net(X)
            loss = self.loss_fn(lbl,y)
            test_loss = loss.item()
            test_loss *= len(x)
        else:
            y, style = self.net(X)
            loss = self.loss_fn(lbl, y)
            test_loss = nd.sum(loss).asnumpy()
        return test_loss

    def _set_optimizer(self, learning_rate, momentum, weight_decay):
        if self.torch:
        # best optimizer I tested seemed to be RAdam, about 2x as fast as SGD and very stable.
        # Ranger21 is in beta and might be better/faster, but more testing is needed.
        # Ranger21 has a convenient current_lr field, whereas RAdam doesn't and I just set this field to the learning rate
            self.optimizer = optim.RAdam(self.net.parameters(), lr=learning_rate, betas=(0.95, 0.999), #changed to .95
                                         eps=1e-08, weight_decay=weight_decay)
<<<<<<< HEAD
            core_logger.info('>>>> Using RAdam optimizer')
=======
            core_logger.info('>>> Using RAdam optimizer')
>>>>>>> 568cef9c
#             self.optimizer = optim.AdaBound(self.net.parameters(), lr=learning_rate, betas=(0.9, 0.999), 
#                                 gamma=1e-3, eps=1e-08, final_lr=0.15, weight_decay=weight_decay)
#             print('>>> Using AdaBound optimizer')
#             self.optimizer = Ranger21(self.net.parameters(), lr=learning_rate, weight_decay=weight_decay, num_batches_per_epoch=self.batch_size, 
#                                       num_epochs=self.n_epochs,num_warmup_iterations=20*self.batch_size, betas=(0.9, 0.999), eps=1e-08)
#             print('>>> Using Ranger21 optimizer')
            self.optimizer.current_lr = learning_rate
        else:
            self.optimizer = gluon.Trainer(self.net.collect_params(), 'sgd',{'learning_rate': learning_rate,
                                'momentum': momentum, 'wd': weight_decay})

    def _set_criterion(self):
        if self.unet:
            if self.torch:
                criterion = nn.SoftmaxCrossEntropyLoss(axis=1)
            else:
                criterion = gluon.loss.SoftmaxCrossEntropyLoss(axis=1)
        else:
            if self.torch:
                self.criterion  = nn.MSELoss(reduction='mean')
                self.criterion2 = nn.BCEWithLogitsLoss(reduction='mean')
                self.criterion6 = MaskedLoss()
                self.criterion11 = DerivativeLoss()
                self.criterion12 = WeightedLoss()
                self.criterion14 = ArcCosDotLoss()
                self.criterion15 = NormLoss()
                self.criterion16 = DivergenceLoss()
            else:
                self.criterion  = gluon.loss.L2Loss()
                self.criterion2 = gluon.loss.SigmoidBinaryCrossEntropyLoss()

    # Restored defaults. Need to make sure rescale is properly turned off and skel turned on when using CLI. 
    def _train_net(self, train_data, train_labels, 
              test_data=None, test_labels=None,
              pretrained_model=None, save_path=None, save_every=100, save_each=False,
              learning_rate=0.2, n_epochs=500, momentum=0.9, weight_decay=0.00001, 
              batch_size=8, rescale=True, netstr='cellpose'): 
        """ train function uses loss function self.loss_fn in models.py"""
        
        d = datetime.datetime.now()
        self.learning_rate = learning_rate
        self.n_epochs = n_epochs
        self.batch_size = batch_size
        self._set_optimizer(self.learning_rate, momentum, weight_decay)
        self._set_criterion()
        
        nimg = len(train_data)

        # compute average cell diameter
        if rescale:
            diam_train = np.array([utils.diameters(train_labels[k][0],skel=self.skel)[0] for k in range(len(train_labels))])
            diam_train[diam_train<5] = 5.
            if test_data is not None:
                diam_test = np.array([utils.diameters(test_labels[k][0],skel=self.skel)[0] for k in range(len(test_labels))])
                diam_test[diam_test<5] = 5.
            scale_range = 0.5
        else:
            scale_range = 1.0

        nchan = train_data[0].shape[0]
        core_logger.info('>>>> training network with %d channel input <<<<'%nchan)
        core_logger.info('>>>> saving every %d epochs'%save_every)
        core_logger.info('>>>> median diameter = %d'%self.diam_mean)
        core_logger.info('>>>> LR: %0.5f, batch_size: %d, weight_decay: %0.5f'%(self.learning_rate, self.batch_size, weight_decay))
        core_logger.info('>>>> ntrain = %d'%nimg)
        core_logger.info('>>>> rescale is %d'%rescale)
        if test_data is not None:
            core_logger.info('>>>> ntest = %d'%len(test_data))
        core_logger.info(train_data[0].shape)
        
        tic = time.time()

        lavg, nsum = 0, 0

        if save_path is not None:
            _, file_label = os.path.split(save_path)
            file_path = os.path.join(save_path, 'models/')

            if not os.path.exists(file_path):
                os.makedirs(file_path)
        else:
            core_logger.warning('WARNING: no save_path given, model not saving')

        ksave = 0
        rsc = 1.0

        # cannot train with mkldnn
        self.net.mkldnn = False

        for iepoch in range(self.n_epochs):
            np.random.seed(iepoch)
            rperm = np.random.permutation(nimg)
            
            for ibatch in range(0,nimg,batch_size):
                inds = rperm[ibatch:ibatch+batch_size]
                rsc = diam_train[inds] / self.diam_mean if rescale else np.ones(len(inds), np.float32)
                # now passing in the full train array, need the labels for distance field
                imgi, lbl, scale = transforms.random_rotate_and_resize(
                                        [train_data[i] for i in inds], Y=[train_labels[i] for i in inds],
                                        rescale=rsc, scale_range=scale_range, unet=self.unet, inds=inds, skel=self.skel)

                if self.unet and lbl.shape[1]>1 and rescale:
                    lbl[:,1] /= diam_batch[:,np.newaxis,np.newaxis]**2
                train_loss = self._train_step(imgi, lbl)
                lavg += train_loss
                nsum += len(imgi) 
            
            if iepoch%10==0 or iepoch<10:
                lavg = lavg / nsum
                if test_data is not None:
                    lavgt, nsum = 0., 0
                    np.random.seed(42)
                    rperm = np.arange(0, len(test_data), 1, int)
                    for ibatch in range(0,len(test_data),batch_size):
                        inds = rperm[ibatch:ibatch+batch_size]
                        rsc = diam_test[inds] / self.diam_mean if rescale else np.ones(len(inds), np.float32)
                        imgi, lbl, scale = transforms.random_rotate_and_resize(
                                            [test_data[i] for i in inds], Y=[test_labels[i] for i in inds], 
                                            scale_range=0., rescale=rsc, unet=self.unet, inds=inds, skel=self.skel) 
                        if self.unet and lbl.shape[1]>1 and rescale:
                            lbl[:,1] *= scale[0]**2

                        test_loss = self._test_eval(imgi, lbl)
                        lavgt += test_loss
                        nsum += len(imgi)

                    core_logger.info('Epoch %d, Time %4.1fs, Loss %2.4f, Loss Test %2.4f, LR %2.4f'%
                            (iepoch, time.time()-tic, lavg, lavgt/nsum, self.optimizer.current_lr))
                else:
                    core_logger.info('Epoch %d, Time %4.1fs, Loss %2.4f, LR %2.4f'%
                            (iepoch, time.time()-tic, lavg, self.optimizer.current_lr))
                
                lavg, nsum = 0, 0
                            
            if save_path is not None:
                if iepoch==self.n_epochs-1 or iepoch%save_every==1:
                    # save model at the end
                    if save_each: #separate files as model progresses 
                        file_name = '{}_{}_{}_{}'.format(self.net_type, file_label, 
                                                         d.strftime("%Y_%m_%d_%H_%M_%S.%f"),
                                                         'epoch_'+str(iepoch)) 
                    else:
                        file_name = '{}_{}_{}'.format(self.net_type, file_label, d.strftime("%Y_%m_%d_%H_%M_%S.%f"))
                    file_name = os.path.join(file_path, file_name)
                    ksave += 1
                    core_logger.info(f'saving network parameters to {file_name}')
                    self.net.save_model(file_name)

        # reset to mkldnn if available
        self.net.mkldnn = self.mkldnn

        return file_name

class DerivativeLoss(torch.nn.Module):
    def __init__(self):
        super().__init__()

    def forward(self,y,Y,w,mask):
        dx,dy = derivatives(y)
        gx,gy = derivatives(Y)
        d1 = (dx-gx)/5.
        d2 = (dy-gy)/5.
        L1 = torch.square(d1)
        L2 = torch.square(d2)
        return torch.mean((L1[mask]+L2[mask])*w[mask])
#         return torch.mean(torch.sum((L1+L2)*w,axis=(-2,-1))/torch.sum(mask,axis=(-2,-1)))
    
    
class WeightedLoss(torch.nn.Module):
    def __init__(self):
        super().__init__()

    def forward(self,y,Y,w):

        diff = (y-Y)/5.
        return torch.mean(torch.square(diff)*w)

class MaskedLoss(torch.nn.Module):
    def __init__(self):
        super().__init__()

    def forward(self,y,Y,mask):
        diff = (y-Y)/5.
        return torch.mean(torch.square(diff[mask]))
#         return torch.mean(torch.sum(torch.square(diff),axis=(-2,-1))/torch.sum(mask,axis=(-2,-1)))
        
def derivatives(x):
    sobely = [[-1, -2, -1], [0, 0, 0], [1, 2, 1]]
    sobelx = [[-1, 0, 1], [-2, 0, 2], [-1, 0, 1]]
    depth = x.size()[1]
    sobel_kernel_x = torch.tensor(sobelx, dtype=torch.float32).unsqueeze(0).expand(depth,1,3,3).to(torch.device('cuda'))
    sobel_kernel_y = torch.tensor(sobely, dtype=torch.float32).unsqueeze(0).expand(depth,1,3,3).to(torch.device('cuda'))

    dx = torch.nn.functional.conv2d(x, sobel_kernel_x, stride=1, padding=1, groups=x.size(1))
    dy = torch.nn.functional.conv2d(x, sobel_kernel_y, stride=1, padding=1, groups=x.size(1))

    return dy,dx 

class ArcCosDotLoss(torch.nn.Module):
    def __init__(self):
        super().__init__()

    def forward(self,x,y,w,mask):
        eps = 1e-12
        denom = torch.multiply(torch.linalg.norm(x,dim=1),torch.linalg.norm(y,dim=1))+eps
        dot = (x[:,0,:,:]*y[:,0,:,:]+x[:,1,:,:]*y[:,1,:,:])
        phasediff = torch.acos(torch.clip(dot/denom,-0.999999,0.999999))/3.141549
        return torch.mean((torch.square(phasediff[mask]))*w[mask])
#         return torch.mean(torch.sum(torch.square(phasediff)*w,axis=(-2,-1))/torch.sum(mask,axis=(-2,-1)))
    
class NormLoss(torch.nn.Module):
    def __init__(self):
        super().__init__()

    def forward(self,y,Y,w,mask):
        ny = torch.linalg.norm(y,dim=1,keepdim=False)/5.
        nY = torch.linalg.norm(Y,dim=1,keepdim=False)/5.
        diff = (ny-nY)
        return torch.mean(torch.square(diff[mask])*w[mask])
#         return torch.mean(torch.sum(torch.square(diff)*w,axis=(-2,-1))/torch.sum(mask,axis=(-2,-1))) #mean of means, alterna
    
class DivergenceLoss(torch.nn.Module):
    def __init__(self):
        super().__init__()

    def forward(self,y,Y,mask=None):
        divy = divergence(y)
        divY = divergence(Y)
        if mask is None:
            mask = torch.abs(divY)>1
        diff = (divY - divy)/5.
        return torch.mean(torch.square(diff[mask]))
#         return torch.mean(torch.sum(torch.square(diff),axis=(-2,-1))/torch.sum(mask,axis=(-2,-1)))

def divergence(x):
    sobely = [[-1, -2, -1], [0, 0, 0], [1, 2, 1]]
    sobelx = [[-1, 0, 1], [-2, 0, 2], [-1, 0, 1]]
    depth = x.size()[1]
    sobel_kernel_x = torch.tensor(sobelx, dtype=torch.float32).unsqueeze(0).expand(depth,1,3,3).to(torch.device('cuda'))
    sobel_kernel_y = torch.tensor(sobely, dtype=torch.float32).unsqueeze(0).expand(depth,1,3,3).to(torch.device('cuda'))

    dx = torch.nn.functional.conv2d(x, sobel_kernel_x, stride=1, padding=1, groups=x.size(1))
    dy = torch.nn.functional.conv2d(x, sobel_kernel_y, stride=1, padding=1, groups=x.size(1))
    div = dy[:,0,:,:]+dx[:,1,:,:]
    return div

# averaging the mean across each 
def mean_of_means(x):
    return torch.mean(torch.mean(x, axis=(-2,-1)))
<|MERGE_RESOLUTION|>--- conflicted
+++ resolved
@@ -798,11 +798,7 @@
         # Ranger21 has a convenient current_lr field, whereas RAdam doesn't and I just set this field to the learning rate
             self.optimizer = optim.RAdam(self.net.parameters(), lr=learning_rate, betas=(0.95, 0.999), #changed to .95
                                          eps=1e-08, weight_decay=weight_decay)
-<<<<<<< HEAD
-            core_logger.info('>>>> Using RAdam optimizer')
-=======
             core_logger.info('>>> Using RAdam optimizer')
->>>>>>> 568cef9c
 #             self.optimizer = optim.AdaBound(self.net.parameters(), lr=learning_rate, betas=(0.9, 0.999), 
 #                                 gamma=1e-3, eps=1e-08, final_lr=0.15, weight_decay=weight_decay)
 #             print('>>> Using AdaBound optimizer')
