--- conflicted
+++ resolved
@@ -648,13 +648,9 @@
 
     """
     nimg = len(X)
-<<<<<<< HEAD
-
-=======
     dist_bg = 5 # background distance field is set to -dist_bg 
     scale_range = max(0, min(2, float(scale_range))) # limit overall range to [0,2] i.e. 1+-1 
     
->>>>>>> 568cef9c
     if inds is None: # only relevant when debugging 
         inds = np.arange(nimg)
     
@@ -667,20 +663,6 @@
         return original_random_rotate_and_resize(X, Y, scale_range=scale_range, xy=xy,
                                                  do_flip=do_flip, rescale=rescale, unet=unet)
 
-<<<<<<< HEAD
-    if depth>5:
-        error_message = 'Recusion depth exceeded. Check that your images contain cells.'
-        transforms_logger.critical(error_message)
-        raise ValueError(error_message)
-        return
-
-    numpx = xy[0]*xy[1]
-
-    dist_bg = 5 # background distance field is set to -dist_bg 
-    scale_range = max(0, min(2, float(scale_range))) # limit overall range to [0,2] i.e. 1+-1 
-    
-=======
->>>>>>> 568cef9c
     # While in other parts of Cellpose channels are put last by default, here we have chan x Ly x Lx 
     if X[0].ndim>2:
         nchan = X[0].shape[0] 
@@ -689,6 +671,7 @@
     imgi  = np.zeros((nimg, nchan, xy[0], xy[1]), np.float32)
         
     lbl = []
+    scale = np.zeros((nimg,2), np.float32)
     if Y is not None:
         for n in range(nimg):
             labels = Y[n].copy()
@@ -711,13 +694,12 @@
             nt = 1
         lbl = np.zeros((nimg, nt, xy[0], xy[1]), np.float32)
 
-    scale = np.zeros((nimg,2), np.float32)
-    for n in range(nimg):
-        img = X[n].copy()
-        # use recursive function here to pass back single image that was cropped appropriately 
-        imgi[n], lbl[n], scale[n] = random_crop_warp(img, Y[n], nt, xy, nchan, scale[n], 
-                                                     rescale[n] if rescale is not None else None, 
-                                                     scale_range, gamma_range, do_flip, inds[n], dist_bg)
+        for n in range(nimg):
+            img = X[n].copy()
+            # use recursive function here to pass back single image that was cropped appropriately 
+            imgi[n], lbl[n], scale[n] = random_crop_warp(img, Y[n], nt, xy, nchan, scale[n], 
+                                                         rescale[n] if rescale is not None else None, 
+                                                         scale_range, gamma_range, do_flip, inds[n], dist_bg)
         
     return imgi, lbl, np.mean(scale) #for size training, must output scalar size (need to check this again)
 
@@ -1042,4 +1024,4 @@
                 lbl[n,1] = (-v1 * np.sin(-theta) + v2*np.cos(-theta))
                 lbl[n,2] = (v1 * np.cos(-theta) + v2*np.sin(-theta))
 
-    return imgi, lbl, scale
+    return imgi, lbl, scale