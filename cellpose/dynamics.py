import time, os
from scipy.ndimage.filters import maximum_filter1d
import torch
import scipy.ndimage
import numpy as np
import tifffile
from tqdm import trange
from numba import njit, float32, int32, vectorize
import edt
import fastremap
import cv2

import logging
dynamics_logger = logging.getLogger(__name__)
dynamics_logger.setLevel(logging.DEBUG)

from . import utils, metrics, transforms, omnipose
from .omnipose.core import eikonal_update_cpu,step_factor # njit requires direct function access or something like that 


try:
    import torch
    from torch import optim, nn
    from . import resnet_torch
    TORCH_ENABLED = True 
    torch_GPU = torch.device('cuda')
    torch_CPU = torch.device('cpu')
except:
    TORCH_ENABLED = False

try:
    from skimage import filters
    SKIMAGE_ENABLED = True
except:
    SKIMAGE_ENABLED = False


@njit('(float64[:], int32[:], int32[:], int32[:], int32[:], int32, int32, boolean)', nogil=True)
def _extend_centers(T, y, x, ymed, xmed, Lx, niter, omni=False):
    """ run diffusion from center of mask (ymed, xmed) on mask pixels (y, x)

    Parameters
    --------------

    T: float64, array
        _ x Lx array that diffusion is run in

    y: int32, array
        pixels in y inside mask

    x: int32, array
        pixels in x inside mask

    ymed: int32
        center of mask in y

    xmed: int32
        center of mask in x

    Lx: int32
        size of x-dimension of masks

    niter: int32
        number of iterations to run diffusion

    Returns
    ---------------

    T: float64, array
        amount of diffused particles at each pixel

    """
    for t in range(niter):
        if omni:
            # solve eikonal equation 
            T[y*Lx + x] = eikonal_update_cpu(T, y, x, Lx)
        else:
            # solve heat equation 
            T[ymed*Lx + xmed] += 1
            T[y*Lx + x] = 1/9. * (T[y*Lx + x] + T[(y-1)*Lx + x]   + T[(y+1)*Lx + x] +
                                                T[y*Lx + x-1]     + T[y*Lx + x+1] +
                                                T[(y-1)*Lx + x-1] + T[(y-1)*Lx + x+1] +
                                                T[(y+1)*Lx + x-1] + T[(y+1)*Lx + x+1])

    return T

tic=time.time()

# edited slightly to fix a 'bleeding' issue with the gradient; now identical to CPU version
def _extend_centers_gpu(neighbors, centers, isneighbor, Ly, Lx, n_iter=200, device=torch.device('cuda'),omni=False,masks=[]):
    """ runs diffusion on GPU to generate flows for training images or quality control
    
    neighbors is 9 x <pixels in masks>, 
    centers are mask centers (or generalized source coordinates)
    isneighbor is valid neighbor boolean 9 x pixels
    
    """
    if device is not None: #what's the point of this?
        device = device 
        
    nimg = neighbors.shape[0] // 9
    pt = torch.from_numpy(neighbors).to(device)
    T = torch.zeros((nimg,Ly,Lx), dtype=torch.double, device=device)
    meds = torch.from_numpy(centers.astype(int)).to(device)
    isneigh = torch.from_numpy(isneighbor).to(device)

    for t in range(n_iter):
        if omni:
            T[:, pt[4,:,0], pt[4,:,1]] = omnipose.core.eikonal_update_gpu(T,pt,isneigh)
        else:
            T[:, meds[:,0], meds[:,1]] += 1
            Tneigh = T[:, pt[:,:,0], pt[:,:,1]] # T is square, but Tneigh is nimg x 9 x <number of points in mask>
            Tneigh *= isneigh # isneigh is 9 x <number of points in mask>, zeros out any elements that do not belong in convolution
            T[:, pt[4,:,0], pt[4,:,1]] = Tneigh.mean(axis=1) # mean along the 9-element column does the box convolution 
    
    # forgot to put this back in... not caught in tests; need to check cpu version too 
    if not omni:
        T = torch.log(1.+ T)
    
    Tcpy = T.clone()
    idx = [1,7,3,5] 
    mask = isneigh[idx]
    grads = T[:, pt[idx,:,0], pt[idx,:,1]]*mask # prevent bleedover
    dy = (grads[:,1] - grads[:,0]) / 2
    dx = (grads[:,3] - grads[:,2]) / 2
    mu_torch = np.stack((dy.cpu().squeeze(), dx.cpu().squeeze()), axis=-2)

    return mu_torch, Tcpy.cpu().squeeze()


def masks_to_flows_gpu(masks, dists, device=None, omni=False):
    """ convert masks to flows using diffusion from center pixel

    Center of masks where diffusion starts is defined using COM

    Parameters
    -------------

    masks: int, 2D or 3D array
        labelled masks 0=NO masks; 1,2,...=mask labels

    Returns
    -------------

    mu: float, 3D or 4D array 
        flows in Y = mu[-2], flows in X = mu[-1].
        if masks are 3D, flows in Z = mu[0].

    mu_c: float, 2D or 3D array
        for each pixel, the distance to the center of the mask 
        in which it resides 

    """
    
    if device is None:
        device = torch.device('cuda')
        
    pad = 1
    
    Ly0,Lx0 = masks.shape
    Ly, Lx = Ly0+2*pad, Lx0+2*pad

    masks_padded = np.pad(masks,pad)
    
    # get mask pixel neighbors
    y, x = np.nonzero(masks_padded)

    neighborsY = np.stack((y-1, y-1, y-1, 
                           y  , y  , y  ,
                           y+1, y+1, y+1), axis=0)
    neighborsX = np.stack((x-1, x  , x+1, 
                           x-1, x  , x+1, 
                           x-1, x  , x+1), axis=0)
    
    neighbors = np.stack((neighborsY, neighborsX), axis=-1)
    
    if not omni: # do original centroid projection algrorithm
        # get mask centers
        centers = np.array(scipy.ndimage.center_of_mass(masks_padded, labels=masks_padded, 
                                                        index=np.arange(1, masks_padded.max()+1))).astype(int)
        # (check mask center inside mask)
<<<<<<< HEAD
        if len(centers) > 0:
            valid = masks_padded[centers[:,0], centers[:,1]] == np.arange(1, masks_padded.max()+1)
            for i in np.nonzero(~valid)[0]:
                yi,xi = np.nonzero(masks_padded==(i+1))
                ymed = np.median(yi)
                xmed = np.median(xi)
                imin = np.argmin((xi-xmed)**2 + (yi-ymed)**2)
                centers[i,0] = yi[imin]
                centers[i,1] = xi[imin] 
    else: # do 'skeletonized' algorithm (see cpu flow code for more details)
=======
        valid = masks_padded[centers[:,0], centers[:,1]] == np.arange(1, masks_padded.max()+1)
        for i in np.nonzero(~valid)[0]:
            yi,xi = np.nonzero(masks_padded==(i+1))
            ymed = np.median(yi)
            xmed = np.median(xi)
            imin = np.argmin((xi-xmed)**2 + (yi-ymed)**2)
            centers[i,0] = yi[imin]
            centers[i,1] = xi[imin] 
            
    else: # do omnipose algorithm (see cpu flow code for more details)
>>>>>>> 45f1a3c6
        centers = np.stack((y,x),axis=1)
    
    # get neighbor validator (not all neighbors are in same mask)
    neighbor_masks = masks_padded[neighbors[:,:,0], neighbors[:,:,1]] #extract list of label values, 
    isneighbor = neighbor_masks == neighbor_masks[4] # 4 corresponds to x,y now
        
    # set number of iterations
    if omni:
        # omniversion requires fewer
        n_iter = omnipose.core.get_niter(dists)
    else:
        slices = scipy.ndimage.find_objects(masks)
        ext = np.array([[sr.stop - sr.start + 1, sc.stop - sc.start + 1] for sr, sc in slices])
        if len(ext) > 0:
            n_iter = 2 * (ext.sum(axis=1)).max()
        else:
            n_iter = 0
   
    # run diffusion 
    mu, T = _extend_centers_gpu(neighbors, centers, isneighbor, Ly, Lx,
                                n_iter=n_iter, device=device, masks=masks_padded, omni=omni)

    # normalize
    mu = transforms.normalize_field(mu,omni)

    # put into original image
    mu0 = np.zeros((2, Ly0, Lx0))
    mu0[:, y-pad, x-pad] = mu
    
    mu_c = T[pad:-pad,pad:-pad] # mu_c now heat
    return mu0, mu_c

def masks_to_flows_cpu(masks, dists, device=None, omni=False):
    """ convert masks to flows using diffusion from center pixel

    Center of masks where diffusion starts is defined to be the 
    closest pixel to the median of all pixels that is inside the 
    mask. Result of diffusion is converted into flows by computing
    the gradients of the diffusion density map. 

    Parameters
    -------------

    masks: int, 2D array
        labelled masks 0=NO masks; 1,2,...=mask labels

    Returns
    -------------

    mu: float, 3D array 
        flows in Y = mu[-2], flows in X = mu[-1].
        if masks are 3D, flows in Z = mu[0].

    mu_c: float, 2D array
        for each pixel, the distance to the center of the mask 
        in which it resides 

    """
    # Get the dimensions of the mask, preallocate arrays to store flow values
    Ly, Lx = masks.shape
    mu = np.zeros((2, Ly, Lx), np.float64)
    mu_c = np.zeros((Ly, Lx), np.float64)
    
    nmask = masks.max()
    slices = scipy.ndimage.find_objects(masks) 
    pad = 1
    #slice tuples contain the same info as boundingbox
    for i,si in enumerate(slices):
        if si is not None:
            
            sr,sc = si
            mask = np.pad((masks[sr, sc] == i+1),pad)
          
            # lx,ly the dimensions of the boundingbox
            ly, lx = sr.stop - sr.start + 2*pad, sc.stop - sc.start + 2*pad
            # x, y ordered list of componenets for the mask pixels
            y, x = np.nonzero(mask) 
            
            ly = np.int32(ly)
            lx = np.int32(lx)
            y = y.astype(np.int32)  #no need to shift, as array already padded
            x = x.astype(np.int32)    
            
            # T is a vector of length (ly+2*pad)*(lx+2*pad), not a grid
            # should double-check to make sure that the padding isn't having unforeseen consequences 
            # same number of points as a grid with  1px around the whole thing
            T = np.zeros(ly*lx, np.float64)
            
            if omni:
                # This is what I found to be the lowest possible number of iterations to guarantee convergence,
                # but only for the omni model. Too small for center-pixel heat to diffuse to the ends. 
                # I would like to explain why this works theoretically; it is emperically validated for now.
                niter = omnipose.core.get_niter(dists)
            else:
                niter = 2*np.int32(np.ptp(x) + np.ptp(y))
            
            if omni:
                xmed = x
                ymed = y
            else:
                # original boundary projection
                ymed = np.median(y)
                xmed = np.median(x)
                imin = np.argmin((x-xmed)**2 + (y-ymed)**2) 
                xmed = np.array([x[imin]],np.int32)
                ymed = np.array([y[imin]],np.int32)
            
            T = _extend_centers(T, y, x, ymed, xmed, lx, niter, omni)
            if not omni: 
                 T[(y+1)*lx + x+1] = np.log(1.+T[(y+1)*lx + x+1])
            
            # central difference approximation to first derivative
            dy = (T[(y+1)*lx + x] - T[(y-1)*lx + x]) / 2
            dx = (T[y*lx + x+1] - T[y*lx + x-1]) / 2
            
            mu[:, sr.start+y-pad, sc.start+x-pad] = np.stack((dy,dx))
            mu_c[sr.start+y-pad, sc.start+x-pad] = T[y*lx + x]
    
    mu = transforms.normalize_field(mu,omni)

    # pass heat back instead of zeros - not sure what mu_c was originally
    # intended for, but it is apparently not used for anything else
    return mu, mu_c

def masks_to_flows(masks, dists=None, use_gpu=False, device=None, omni=False):
    """ convert masks to flows using diffusion from center pixel

    Center of masks where diffusion starts is defined to be the 
    closest pixel to the median of all pixels that is inside the 
    mask. Result of diffusion is converted into flows by computing
    the gradients of the diffusion density map. 

    Parameters
    -------------

    masks: int, 2D or 3D array
        labelled masks 0=NO masks; 1,2,...=mask labels

    Returns
    -------------

    mu: float, 3D or 4D array 
        flows in Y = mu[-2], flows in X = mu[-1].
        if masks are 3D, flows in Z = mu[0].

    mu_c: float, 2D or 3D array
        for each pixel, the distance to the center of the mask 
        in which it resides 

    """
   
    if dists is None:
        masks = omnipose.utils.format_labels(masks)
        dists = edt.edt(masks)
        
    if TORCH_ENABLED and use_gpu:
        if use_gpu and device is None:
            device = torch_GPU
        elif device is None:
            device = torch_CPU
        masks_to_flows_device = masks_to_flows_gpu 
    else:
        masks_to_flows_device = masks_to_flows_cpu
        
    if masks.ndim==3:
        Lz, Ly, Lx = masks.shape
        mu = np.zeros((3, Lz, Ly, Lx), np.float32)
        for z in range(Lz):
            mu0 = masks_to_flows_device(masks[z], dists, device=device, omni=omni)[0]
            mu[[1,2], z] += mu0
        for y in range(Ly):
            mu0 = masks_to_flows_device(masks[:,y], dists, device=device, omni=omni)[0]
            mu[[0,2], :, y] += mu0
        for x in range(Lx):
            mu0 = masks_to_flows_device(masks[:,:,x], dists, device=device, omni=omni)[0]
            mu[[0,1], :, :, x] += mu0
        return masks, dists, None, mu #consistency with below
    elif masks.ndim==2:
        if omni: # padding helps avoid edge artifacts from cut-off cells 
            pad = 15 
            masks_pad = np.pad(masks,pad,mode='reflect')
            dists_pad = np.pad(dists,pad,mode='reflect')
            mu, T = masks_to_flows_device(masks_pad, dists_pad, device=device, omni=omni)
            return masks, dists, T[pad:-pad,pad:-pad], mu[:,pad:-pad,pad:-pad]
        else: # reflection not a good idea for centroid model 
            mu, T = masks_to_flows_device(masks, dists=dists, device=device, omni=omni)
            return masks, dists, T, mu

    else:
        raise ValueError('masks_to_flows only takes 2D or 3D arrays')

# It is possible that flows can be eliminated in place of the distance field. The current distance field may not be smooth 
# enough, or maybe the network really does require the flow field prediction to work well. But in 3D, it will be a huge
# advantage if the network could predict just the distance (and boudnary) classes and not 3 extra flow components. 
def labels_to_flows(labels, files=None, use_gpu=False, device=None, omni=False,redo_flows=False):
    """ convert labels (list of masks or flows) to flows for training model 

    if files is not None, flows are saved to files to be reused

    Parameters
    --------------

    labels: list of ND-arrays
        labels[k] can be 2D or 3D, if [3 x Ly x Lx] then it is assumed that flows were precomputed.
        Otherwise labels[k][0] or labels[k] (if 2D) is used to create flows and cell probabilities.

    Returns
    --------------

    flows: list of [4 x Ly x Lx] arrays
        flows[k][0] is labels[k], flows[k][1] is cell distance transform, flows[k][2] is Y flow,
        flows[k][3] is X flow, and flows[k][4] is heat distribution

    """
    nimg = len(labels)
    if labels[0].ndim < 3:
        labels = [labels[n][np.newaxis,:,:] for n in range(nimg)]

    if labels[0].shape[0] == 1 or labels[0].ndim < 3 or redo_flows: # flows need to be recomputed
        
        dynamics_logger.info('NOTE: computing flows for labels (could be done before to save time)')
        
        # compute flows; labels are fixed in masks_to_flows, so they need to be passed back
        labels, dist, heat, veci = map(list,zip(*[masks_to_flows(labels[n][0],use_gpu=use_gpu, device=device, omni=omni) for n in trange(nimg)]))
        # concatenate labels, distance transform, vector flows, heat (boundary and mask are computed in augmentations)
        if omni:
            flows = [np.concatenate((labels[n][np.newaxis,:,:], dist[n][np.newaxis,:,:], veci[n], heat[n][np.newaxis,:,:]), axis=0).astype(np.float32)
                        for n in range(nimg)]
        else:
            flows = [np.concatenate((labels[n][np.newaxis,:,:], labels[n][np.newaxis,:,:]>0.5, veci[n]), axis=0).astype(np.float32)
                    for n in range(nimg)]
        if files is not None:
            for flow, file in zip(flows, files):
                file_name = os.path.splitext(file)[0]
                tifffile.imsave(file_name+'_flows.tif', flow)
    else:
        dynamics_logger.info('flows precomputed')
        flows = [labels[n].astype(np.float32) for n in range(nimg)]
    return flows


@njit(['(int16[:,:,:], float32[:], float32[:], float32[:,:])', 
        '(float32[:,:,:], float32[:], float32[:], float32[:,:])'], cache=True)
def map_coordinates(I, yc, xc, Y):
    """
    bilinear interpolation of image 'I' in-place with ycoordinates yc and xcoordinates xc to Y
    
    Parameters
    -------------
    I : C x Ly x Lx
    yc : ni
        new y coordinates
    xc : ni
        new x coordinates
    Y : C x ni
        I sampled at (yc,xc)
    """
    C,Ly,Lx = I.shape
    yc_floor = yc.astype(np.int32)
    xc_floor = xc.astype(np.int32)
    yc = yc - yc_floor
    xc = xc - xc_floor
    for i in range(yc_floor.shape[0]):
        yf = min(Ly-1, max(0, yc_floor[i]))
        xf = min(Lx-1, max(0, xc_floor[i]))
        yf1= min(Ly-1, yf+1)
        xf1= min(Lx-1, xf+1)
        y = yc[i]
        x = xc[i]
        for c in range(C):
            Y[c,i] = (np.float32(I[c, yf, xf]) * (1 - y) * (1 - x) +
                      np.float32(I[c, yf, xf1]) * (1 - y) * x +
                      np.float32(I[c, yf1, xf]) * y * (1 - x) +
                      np.float32(I[c, yf1, xf1]) * y * x )


def steps2D_interp(p, dP, niter, use_gpu=False, device=None, omni=False, calc_trace=False):
    shape = dP.shape[1:]
    if use_gpu and TORCH_ENABLED:
        if device is None:
            device = torch_GPU
        shape = np.array(shape)[[1,0]].astype('double')-1  # Y and X dimensions (dP is 2.Ly.Lx), flipped X-1, Y-1
        pt = torch.from_numpy(p[[1,0]].T).double().to(device).unsqueeze(0).unsqueeze(0) # p is n_points by 2, so pt is [1 1 2 n_points]
        im = torch.from_numpy(dP[[1,0]]).double().to(device).unsqueeze(0) #covert flow numpy array to tensor on GPU, add dimension 
        # normalize pt between  0 and  1, normalize the flow
        for k in range(2): 
            im[:,k,:,:] *= 2./shape[k]
            pt[:,:,:,k] /= shape[k]
            
        # normalize to between -1 and 1
        pt = pt*2-1 
        
        # make an array to track the trajectories 
        if calc_trace:
            trace = torch.clone(pt).detach()
        
        #here is where the stepping happens
        for t in range(niter):
            if calc_trace:
                trace = torch.cat((trace,pt))
            # align_corners default is False, just added to suppress warning
            dPt = torch.nn.functional.grid_sample(im, pt, align_corners=False)
            if omni:
                dPt /= step_factor(t)
            
            for k in range(2): #clamp the final pixel locations
                pt[:,:,:,k] = torch.clamp(pt[:,:,:,k] + dPt[:,k,:,:], -1., 1.)
            

        #undo the normalization from before, reverse order of operations 
        pt = (pt+1)*0.5
        for k in range(2): 
            pt[:,:,:,k] *= shape[k]
            
        if calc_trace:
            trace = (trace+1)*0.5
            for k in range(2): 
                trace[:,:,:,k] *= shape[k]
                
        #pass back to cpu
        if calc_trace:
            tr =  trace[:,:,:,[1,0]].cpu().numpy().squeeze().T
        else:
            tr = None
        
        p =  pt[:,:,:,[1,0]].cpu().numpy().squeeze().T
        return p, tr
    else:
        dPt = np.zeros(p.shape, np.float32)
        if calc_trace:
            tr = np.zeros((p.shape[0],p.shape[1],niter))
        else:
            tr = None
            
        for t in range(niter):
            if calc_trace:
                tr[:,:,t] = p.copy()
            map_coordinates(dP.astype(np.float32), p[0], p[1], dPt)
            if omni:
                dPt /= step_factor(t)
            for k in range(len(p)):
                p[k] = np.minimum(shape[k]-1, np.maximum(0, p[k] + dPt[k]))
        return p, tr


@njit('(float32[:,:,:,:],float32[:,:,:,:], int32[:,:], int32)', nogil=True)
def steps3D(p, dP, inds, niter):
    """ run dynamics of pixels to recover masks in 3D
    
    Euler integration of dynamics dP for niter steps

    Parameters
    ----------------

    p: float32, 4D array
        pixel locations [axis x Lz x Ly x Lx] (start at initial meshgrid)

    dP: float32, 4D array
        flows [axis x Lz x Ly x Lx]

    inds: int32, 2D array
        non-zero pixels to run dynamics on [npixels x 3]

    niter: int32
        number of iterations of dynamics to run

    Returns
    ---------------

    p: float32, 4D array
        final locations of each pixel after dynamics

    """
    shape = p.shape[1:]
    for t in range(niter):
        #pi = p.astype(np.int32)
        for j in range(inds.shape[0]):
            z = inds[j,0]
            y = inds[j,1]
            x = inds[j,2]
            p0, p1, p2 = int(p[0,z,y,x]), int(p[1,z,y,x]), int(p[2,z,y,x])
            p[0,z,y,x] = min(shape[0]-1, max(0, p[0,z,y,x] + dP[0,p0,p1,p2]))
            p[1,z,y,x] = min(shape[1]-1, max(0, p[1,z,y,x] + dP[1,p0,p1,p2]))
            p[2,z,y,x] = min(shape[2]-1, max(0, p[2,z,y,x] + dP[2,p0,p1,p2]))
    return p, None

@njit('(float32[:,:,:], float32[:,:,:], int32[:,:], int32, boolean, boolean)', nogil=True)
def steps2D(p, dP, inds, niter, omni=False, calc_trace=False):
    """ run dynamics of pixels to recover masks in 2D
    
    Euler integration of dynamics dP for niter steps

    Parameters
    ----------------

    p: float32, 3D array
        pixel locations [axis x Ly x Lx] (start at initial meshgrid)

    dP: float32, 3D array
        flows [axis x Ly x Lx]

    inds: int32, 2D array
        non-zero pixels to run dynamics on [npixels x 2]

    niter: int32
        number of iterations of dynamics to run

    Returns
    ---------------

    p: float32, 3D array
        final locations of each pixel after dynamics

    """
    shape = p.shape[1:]
    if calc_trace:
        Ly = shape[0]
        Lx = shape[1]
        tr = np.zeros((niter,2,Ly,Lx))
    for t in range(niter):
        for j in range(inds.shape[0]):
            if calc_trace:
                tr[t] = p.copy()
            # starting coordinates
            y = inds[j,0]
            x = inds[j,1]
            p0, p1 = int(p[0,y,x]), int(p[1,y,x])
            step = dP[:,p0,p1]
            if omni:
                step /= step_factor(t)
            for k in range(p.shape[0]):
                p[k,y,x] = min(shape[k]-1, max(0, p[k,y,x] + step[k]))
    return p, tr

def follow_flows(dP, mask=None, inds=None, niter=200, interp=True, use_gpu=True, device=None, omni=False, calc_trace=False):
    """ define pixels and run dynamics to recover masks in 2D
    
    Pixels are meshgrid. Only pixels with non-zero cell-probability
    are used (as defined by inds)

    Parameters
    ----------------

    dP: float32, 3D or 4D array
        flows [axis x Ly x Lx] or [axis x Lz x Ly x Lx]
    
    mask: (optional, default None)
        pixel mask to seed masks. Useful when flows have low magnitudes.

    niter: int (optional, default 200)
        number of iterations of dynamics to run

    interp: bool (optional, default True)
        interpolate during 2D dynamics (not available in 3D) 
        (in previous versions + paper it was False)

    use_gpu: bool (optional, default False)
        use GPU to run interpolated dynamics (faster than CPU)


    Returns
    ---------------

    p: float32, 3D array
        final locations of each pixel after dynamics

    """
    shape = np.array(dP.shape[1:]).astype(np.int32)
    niter = np.uint32(niter)
    if len(shape)>2:
        p = np.meshgrid(np.arange(shape[0]), np.arange(shape[1]),
                np.arange(shape[2]), indexing='ij')
        p = np.array(p).astype(np.float32)
        # run dynamics on subset of pixels
        #inds = np.array(np.nonzero(dP[0]!=0)).astype(np.int32).T
        inds = np.array(np.nonzero(np.abs(dP[0])>1e-3)).astype(np.int32).T
        p, tr = steps3D(p, dP, inds, niter)
    else:
        p = np.meshgrid(np.arange(shape[0]), np.arange(shape[1]), indexing='ij')
        # not sure why, but I had changed this to float64 at some point... tests showed that map_coordinates expects float32
        # possible issues elsewhere? 
        p = np.array(p).astype(np.float32)

        # added inds for debugging while preserving backwards compatibility 
        if inds is None:
            if omni and (mask is not None):
                inds = np.array(np.nonzero(np.logical_or(mask,np.abs(dP[0])>1e-3))).astype(np.int32).T
            else:
                inds = np.array(np.nonzero(np.abs(dP[0])>1e-3)).astype(np.int32).T
        
        if inds.ndim < 2 or inds.shape[0] < 5:
            dynamics_logger.warning('WARNING: no mask pixels found')
            return p, inds, None
        if not interp:
            dynamics_logger.warning('WARNING: not interp')
            p, tr = steps2D(p, dP.astype(np.float32), inds, niter,omni=omni,calc_trace=calc_trace)
            #p = p[:,inds[:,0], inds[:,1]]
            #tr = tr[:,:,inds[:,0], inds[:,1]].transpose((1,2,0))
        else:
            p_interp, tr = steps2D_interp(p[:,inds[:,0], inds[:,1]], dP, niter, use_gpu=use_gpu,
                                          device=device, omni=omni, calc_trace=calc_trace)
            
            p[:,inds[:,0],inds[:,1]] = p_interp
    return p, inds, tr

def remove_bad_flow_masks(masks, flows, threshold=0.4, use_gpu=False, device=None, omni=False):
    """ remove masks which have inconsistent flows 
    
    Uses metrics.flow_error to compute flows from predicted masks 
    and compare flows to predicted flows from network. Discards 
    masks with flow errors greater than the threshold.

    Parameters
    ----------------

    masks: int, 2D or 3D array
        labelled masks, 0=NO masks; 1,2,...=mask labels,
        size [Ly x Lx] or [Lz x Ly x Lx]

    flows: float, 3D or 4D array
        flows [axis x Ly x Lx] or [axis x Lz x Ly x Lx]

    threshold: float (optional, default 0.4)
        masks with flow error greater than threshold are discarded.

    Returns
    ---------------

    masks: int, 2D or 3D array
        masks with inconsistent flow masks removed, 
        0=NO masks; 1,2,...=mask labels,
        size [Ly x Lx] or [Lz x Ly x Lx]
    
    """
    merrors, _ = metrics.flow_error(masks, flows, use_gpu, device, omni)
    badi = 1+(merrors>threshold).nonzero()[0]
    masks[np.isin(masks, badi)] = 0
    return masks

def get_masks(p, iscell=None, rpad=20, flows=None, use_gpu=False, device=None):
    """ create masks using pixel convergence after running dynamics
    
    Makes a histogram of final pixel locations p, initializes masks 
    at peaks of histogram and extends the masks from the peaks so that
    they include all pixels with more than 2 final pixels p. Discards 
    masks with flow errors greater than the threshold. 

    Parameters
    ----------------

    p: float32, 3D or 4D array
        final locations of each pixel after dynamics,
        size [axis x Ly x Lx] or [axis x Lz x Ly x Lx].

    iscell: bool, 2D or 3D array
        if iscell is not None, set pixels that are 
        iscell False to stay in their original location.

    rpad: int (optional, default 20)
        histogram edge padding

    flows: float, 3D or 4D array (optional, default None)
        flows [axis x Ly x Lx] or [axis x Lz x Ly x Lx]. If flows
        is not None, then masks with inconsistent flows are removed using 
        `remove_bad_flow_masks`.

    Returns
    ---------------

    M0: int, 2D or 3D array
        masks with inconsistent flow masks removed, 
        0=NO masks; 1,2,...=mask labels,
        size [Ly x Lx] or [Lz x Ly x Lx]
    
    """
    pflows = []
    edges = []
    shape0 = p.shape[1:]
    dims = len(p)
    if iscell is not None:
        if dims==3:
            inds = np.meshgrid(np.arange(shape0[0]), np.arange(shape0[1]),
                np.arange(shape0[2]), indexing='ij')
        elif dims==2:
            inds = np.meshgrid(np.arange(shape0[0]), np.arange(shape0[1]),
                     indexing='ij')
        for i in range(dims):
            p[i, ~iscell] = inds[i][~iscell]
    
    for i in range(dims):
        pflows.append(p[i].flatten().astype('int32'))
        edges.append(np.arange(-.5-rpad, shape0[i]+.5+rpad, 1))

    h,_ = np.lib.histogramdd(pflows, bins=edges)
    hmax = h.copy()
    for i in range(dims):
        hmax = maximum_filter1d(hmax, 5, axis=i)

    seeds = np.nonzero(np.logical_and(h-hmax>-1e-6, h>10))
    Nmax = h[seeds]
    isort = np.argsort(Nmax)[::-1]
    for s in seeds:
        s = s[isort]
    pix = list(np.array(seeds).T)

    shape = h.shape
    if dims==3:
        expand = np.nonzero(np.ones((3,3,3)))
    else:
        expand = np.nonzero(np.ones((3,3)))
    for e in expand:
        e = np.expand_dims(e,1)

    for iter in range(5):
        for k in range(len(pix)):
            if iter==0:
                pix[k] = list(pix[k])
            newpix = []
            iin = []
            for i,e in enumerate(expand):
                epix = e[:,np.newaxis] + np.expand_dims(pix[k][i], 0) - 1
                epix = epix.flatten()
                iin.append(np.logical_and(epix>=0, epix<shape[i]))
                newpix.append(epix)
            iin = np.all(tuple(iin), axis=0)
            for p in newpix:
                p = p[iin]
            newpix = tuple(newpix)
            igood = h[newpix]>2
            for i in range(dims):
                pix[k][i] = newpix[i][igood]
            if iter==4:
                pix[k] = tuple(pix[k])
    
    M = np.zeros(h.shape, np.int32)
    for k in range(len(pix)):
        M[pix[k]] = 1+k
        
    for i in range(dims):
        pflows[i] = pflows[i] + rpad
    M0 = M[tuple(pflows)]
    
    # remove big masks
    _,counts = np.unique(M0, return_counts=True)
    big = np.prod(shape0) * 0.4
    for i in np.nonzero(counts > big)[0]:
        M0[M0==i] = 0
    _,M0 = np.unique(M0, return_inverse=True)
    M0 = np.reshape(M0, shape0)

    # moved to compute masks
    # if M0.max()>0 and threshold is not None and threshold > 0 and flows is not None:
    #     M0 = remove_bad_flow_masks(M0, flows, threshold=threshold, use_gpu=use_gpu, device=device)
    #     _,M0 = np.unique(M0, return_inverse=True)
    #     M0 = np.reshape(M0, shape0).astype(np.int32)

    return M0

def compute_masks(dP, dist, bd=None, p=None, inds=None, niter=200, mask_threshold=0.0, diam_threshold=12.,
                   flow_threshold=0.4, interp=True, cluster=False, do_3D=False, 
                   min_size=15, resize=None, omni=False, calc_trace=False, verbose=False,
                   use_gpu=False,device=None,nclasses=3):
    """ compute masks using dynamics from dP, dist, and boundary """
    if verbose:
         dynamics_logger.info('mask_threshold is %f',mask_threshold)
    
    if (omni or (inds is not None)) and SKIMAGE_ENABLED:
        if verbose:
            dynamics_logger.info('Using hysteresis threshold.')
        mask = filters.apply_hysteresis_threshold(dist, mask_threshold-1, mask_threshold) # good for thin features
    else:
        mask = dist > mask_threshold # analog to original iscell=(cellprob>cellprob_threshold)

    if np.any(mask): #mask at this point is a cell cluster binary map, not labels 
        
        #preprocess flows
        if omni:
            dP_ = omnipose.core.div_rescale(dP,mask)
        else:
            dP_ = dP * mask / 5.
        
        # follow flows
        if p is None:
            p , inds, tr = follow_flows(dP_, mask=mask, inds=inds, niter=niter, interp=interp, 
                                            use_gpu=use_gpu, device=device, omni=omni, calc_trace=calc_trace)
        else: 
            tr = []
            inds = np.stack(np.nonzero(mask)).T
            if verbose:
                dynamics_logger.info('p given')
        
        #calculate masks
        if omni:
            mask = omnipose.core.get_masks(p,bd,dist,mask,inds,nclasses,cluster=cluster,
                                           diam_threshold=diam_threshold,verbose=verbose)
        else:
            mask = get_masks(p, iscell=mask, flows=dP, use_gpu=use_gpu)
            
        # flow thresholding factored out of get_masks
        if not do_3D:
            shape0 = p.shape[1:]
            flows = dP
            if mask.max()>0 and flow_threshold is not None and flow_threshold > 0 and flows is not None:
                mask = remove_bad_flow_masks(mask, flows, threshold=flow_threshold, use_gpu=use_gpu, device=device, omni=omni)
                _,mask = np.unique(mask, return_inverse=True)
                mask = np.reshape(mask, shape0).astype(np.int32)

        if resize is not None:
            if verbose:
                dynamics_logger.info(f'resizing output with resize = {resize}')
            mask = transforms.resize_image(mask, resize[0], resize[1], interpolation=cv2.INTER_NEAREST)
            Ly,Lx = mask.shape

    else: # nothing to compute, just make it compatible
        dynamics_logger.info('No cell pixels found.')
        p = np.zeros([2,1,1])
        tr = []
        mask = np.zeros(resize)

    # moving the cleanup to the end helps avoid some bugs arising from scaling...
    # maybe better would be to rescale the min_size and hole_size parameters to do the
    # cleanup at the prediction scale, or switch depending on which one is bigger... 
    mask = utils.fill_holes_and_remove_small_masks(mask, min_size=min_size)
    fastremap.renumber(mask,in_place=True) #convenient to guarantee non-skipped labels
    return mask, p, tr<|MERGE_RESOLUTION|>--- conflicted
+++ resolved
@@ -179,18 +179,6 @@
         centers = np.array(scipy.ndimage.center_of_mass(masks_padded, labels=masks_padded, 
                                                         index=np.arange(1, masks_padded.max()+1))).astype(int)
         # (check mask center inside mask)
-<<<<<<< HEAD
-        if len(centers) > 0:
-            valid = masks_padded[centers[:,0], centers[:,1]] == np.arange(1, masks_padded.max()+1)
-            for i in np.nonzero(~valid)[0]:
-                yi,xi = np.nonzero(masks_padded==(i+1))
-                ymed = np.median(yi)
-                xmed = np.median(xi)
-                imin = np.argmin((xi-xmed)**2 + (yi-ymed)**2)
-                centers[i,0] = yi[imin]
-                centers[i,1] = xi[imin] 
-    else: # do 'skeletonized' algorithm (see cpu flow code for more details)
-=======
         valid = masks_padded[centers[:,0], centers[:,1]] == np.arange(1, masks_padded.max()+1)
         for i in np.nonzero(~valid)[0]:
             yi,xi = np.nonzero(masks_padded==(i+1))
@@ -201,7 +189,6 @@
             centers[i,1] = xi[imin] 
             
     else: # do omnipose algorithm (see cpu flow code for more details)
->>>>>>> 45f1a3c6
         centers = np.stack((y,x),axis=1)
     
     # get neighbor validator (not all neighbors are in same mask)
